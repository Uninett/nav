/* Default JavaScripts for NAV
 *
 * Copyright (C) 2003-2005 Norwegian University of Science and Technology
 * Copyright (C) 2006 UNINETT AS
 *
 * This file is part of Network Administration Visualized (NAV).
 *
 * NAV is free software: you can redistribute it and/or modify it under
 * the terms of the GNU General Public License version 2 as published by
 * the Free Software Foundation.
 *
 * This program is distributed in the hope that it will be useful, but WITHOUT
 * ANY WARRANTY; without even the implied warranty of MERCHANTABILITY or
 * FITNESS FOR A PARTICULAR PURPOSE. See the GNU General Public License for
 * more details.  You should have received a copy of the GNU General Public
 * License along with NAV. If not, see <http://www.gnu.org/licenses/>.
 *
 */

<<<<<<< HEAD
function jump(fe) {
	var opt_key = fe.selectedIndex;
	var uri_val = fe.options[opt_key].value;
	if (uri_val) {
		window.location = uri_val;
	}
	return false;
}

function addGlobalAjaxHandlers() {
    $(document).ajaxSend(function (event, request) {
        request.setRequestHeader('X-NAV-AJAX', 'true');
    });
    $(document).ajaxError(function (event, request) {
        if (request.status == 401) {
            window.location = '/index/login/?origin=' + encodeURIComponent(window.location.href);
        }
    });
}

=======

var NAV = this.NAV || {};

(function () {
    function jump(fe) {
        var opt_key = fe.selectedIndex;
        var uri_val = fe.options[opt_key].value;
        if (uri_val) {
            window.location = uri_val;
        }
        return false;
    }

    function addGlobalAjaxHandlers() {
        $(document).ajaxSend(function (event, request) {
            request.setRequestHeader('X-NAV-AJAX', 'true');
        });
        $(document).ajaxError(function (event, request) {
            if (request.status == 401) {
                window.location = '/index/login/?origin=' + encodeURIComponent(window.location.href);
            }
        });
    }

    NAV.jump = jump;
    NAV.addGlobalAjaxHandlers = addGlobalAjaxHandlers;

})();
>>>>>>> 3dbeba88
<|MERGE_RESOLUTION|>--- conflicted
+++ resolved
@@ -17,28 +17,6 @@
  *
  */
 
-<<<<<<< HEAD
-function jump(fe) {
-	var opt_key = fe.selectedIndex;
-	var uri_val = fe.options[opt_key].value;
-	if (uri_val) {
-		window.location = uri_val;
-	}
-	return false;
-}
-
-function addGlobalAjaxHandlers() {
-    $(document).ajaxSend(function (event, request) {
-        request.setRequestHeader('X-NAV-AJAX', 'true');
-    });
-    $(document).ajaxError(function (event, request) {
-        if (request.status == 401) {
-            window.location = '/index/login/?origin=' + encodeURIComponent(window.location.href);
-        }
-    });
-}
-
-=======
 
 var NAV = this.NAV || {};
 
@@ -67,4 +45,3 @@
     NAV.addGlobalAjaxHandlers = addGlobalAjaxHandlers;
 
 })();
->>>>>>> 3dbeba88
