<<<<<<< HEAD
Version 4.0b2
(released 9 Jan 2014)

 Bugfixes:

  * LP#1262644 (seeddb bulk import does not work)
  * LP#1263040 (ipdevinfo should not crash when Graphite-web is not reachable)
  * LP#1267464 (NAV 4 must provide a tool for migrating RRD data from NAV 3)

 User-visible features and improvements:
  
  Various UI improvements to the room photo database, toolbox dropdown,
  Network Explorer, Geomap and Ranked statistics.


Version 4.0b1
(released 12 Dec 2013)

 User-visible features and improvements:

  * The web-based user interface has been overhauled/redesigned, using the
    Foundation CSS framework. One of the goals of this process is to have
    design elements that are properly re-usable, and a responsive design that
    will work better on small-screen devices.

  * Cricket and RRDtool have been replaced with ipdevpoll plugins for
    time-series data collection and Graphite for data storage and
    presentation. More information about Graphite can be found at
    http://graphite.wikidot.com/ .

  * System and port traffic graphs are now browsable directly in the ipdevinfo
    tool under each IP device or network interface. The advanced user can also
    build more complex, customized graphs from the data collected by NAV by
    utilizing Graphite's own web interface.

  * The threshold management interface has been rewritten from scratch to work
    with data from Graphite.

 These are fairly large, not backwards compatible changes to NAV. Please refer
 to the release notes for upgrade instructions. For testing the 4.0 beta
 version we recommend installing NAV on a separate, perhaps virtual, server,
 and migrate production data according to the data migration howto found in
 the documentation.
=======
Version 3.15.5
(released 06 Feb 2014)

  * LP#1241624 (Attempting to access a restricted resource when logged in as an
                underprivileged user causes a 403 Forbidden response with an
                empty body)
  * LP#1269714 (Physically replacing a device may cause all further SNMP polling
                of it to stop)
  * LP#1272226 (PSU alerts are not shown in the status page)
  * LP#1273706 ("put on maintenance" from status page doesn't work properly when
                NAV and PostgreSQL are configured with differing timezones)
  * LP#1276509 (Access ports sometimes wrongly categorized as uplinks/downlinks)
>>>>>>> 72b2750c


Version 3.15.4
(released 9 Jan 2014)

 Bugfixes:

  * LP#1246684 (AttributeError crash in Machine Tracker when search results
                include data from deleted IP devices)
  * LP#1255958 (DHCP service-check failure)
  * LP#1265753 (portadmin does not allow empty ifalias)
  * LP#1265755 (portadmin fails to load template for ifalias format)


Version 3.15.3
(released 14 Nov 2013)

 Bugfixes:

  * LP#1239998 (Invalid MAC addresses collected in ARP data from Cisco Nexus
                routers)
  * LP#1247051 (The necessity of SECRET_KEY in NAV 3.15 is not documented)
  * LP#1248524 (Ranked statistics report results seem random in NAV 3.15.2)
  * LP#1248941 (Enabling [defaultvlan] in portadmin.conf makes portadmin fail)
  * LP#1250760 (Existing CAM records aren't closed when switch has _no_ more CAM
                records)
  * LP#1250846 (netbiostracker crashes on non standard result)


Version 3.15.2
(released 31 Oct 2013)

 Bugfixes:

  * LP#1241441 (UnicodeDecodeErrors in reports with non-ASCII data on some
                installations)
  * LP#1241611 (Ranked statistics search results crash with TypeError)
  * LP#1241627 (modpython authentication shim appears to leak open PostgreSQL
                connections in Apache)
  * LP#1241630 (thresholdMon crashes with TypeError when sending a threshold
                event)
  * LP#1242673 (frontpage small screens display links above status)
  * LP#1242905 (Machine Tracker result sorting breaks down for MAC and Switch
                search results)
  * LP#1244120 (Subnet Matrix crashes under unknown circumstances)
  * LP#1244175 (Using SQL to insert custom device categories will cause Netmap
                to fail)
  * LP#1244191 (eventengine dies instead of re-opening logs on the HUP signal)
  * LP#1245370 (Subnet matrix crashes when only a single scope is registered)
  * LP#1245419 (NoReverseMatch error on some Machine Tracker searches)
  * LP#1246226 (Cannot delete IP devices with interface stacks)
  * LP#1246684 (AttributeError crash in Machine Tracker when search results
                include data from deleted IP devices)


Version 3.15.1
(released 17 Oct 2013)

 Bugfixes:

  * LP#1230240 (navsyncdb command is not installed in NAV 3.15.0)
  * LP#1230299 (Cricket+NAV 3.15.0 may not work under Django 1.4.5)
  * LP#1235355 (Machine Tracker performs unnecessary join on netbios table)
  * LP#1235356 (The netbios table needs an index for efficient joins on the arp
                table)
  * LP#1236753 (machinetracker netbios search crashes)
  * LP#1236813 (Alertengine crashes on nav version 3.14)
  * LP#1239139 (Weathergoose2 GOOSENAME not initialized in snmptrap handler)
  * LP#1240855 (Mac search + DNS crashes with TypeError in NAV 3.15.0)


Version 3.15.0
(released 19 Sep 2013)

 User-visible features and improvements:

  * Devices' conceptual layering of interfaces is now collected and presented
    in ipdevinfo. This enables you to, among other things, see which physical
    ports comprise a port- or etherchannel. Some vendors also use this to show
    which physical switch-ports are forwarding packets to/from a given VLAN
    interface.

  * The Netmap tool has been redesigned and re-engineered. Multiple
    improvements have been made based on user feedback.

  * The Netmap contents can now be exported/downloaded as an SVG file, but
    this feature is currently only supported by the Google Chrome browser.

  * Multiple parallel links are now indicated by the Netmap by two parallel
    black markers drawn across the link in question. Details of the underlying
    links are are now properly displayed when clicking on the link line.

  * Interactive next-hop neighbor map in new ipdevinfo tab.

  * "What-if" analysis in new ipdevinfo tab displays devices and organizations
    that may be affected if the selected device goes down. Based on NAV's
    topology information.

  * Images with descriptions can be uploaded and attached to rooms. Useful
    for, among other things, photo-documenting the contents of wiring closets.

  * Subcategories have been replaced by cross-category device groups.
    Arbitrary selections of IP devices can be organized into device groups.

  * Potentially out-of-date CAM and ARP records are highlighted in Machine
    Tracker search results.

  * Community strings are censored in SeedDB IP Device listing.

  * Geolocation of rooms can now be set by clicking on interactive map in
    SeedDB.

  * New program enables streamlined dumping and reloading, with optional
    filtering, of the NAV PostgreSQL database. This simplifies beta testing of
    new NAV versions by copying the production database to a test server.

  * 26 more metrics from APC UPS devices are now collected and graphed.

  * mod_python is no longer required; mod_wsgi is the new recommended way to
    deploy the NAV web interface.

 Bugfixes:
  * LP#1055383 (netmap saves a new view when it should update view)
  * LP#1057423 (netmap algorithm indicator turns red when clicking on
                something in left bar)
  * LP#1062203 (ipdevpoll job configuration description)
  * LP#1165039 (Selecting a datasource for bulk threshold config intermittently
                fails with "internal server error")
  * LP#1169926 (Replace mod_python with Django/WSGI)
  * LP#1213818 (LDAP authentication crashes on non-ASCII usernames and/or
                passwords)
  * LP#1222666 ("Uptime" in ipdevinfo never resets)


Version 3.14.1592653
(released 15 Aug 2013)

 Bugfixes:

  * LP#1146778 (Statemon's icmp.py and ip.py maybe obsolete, remove if so)
  * LP#1198897 (ipdevpoll doesn't guesstimate net_type correctly when rfc3021 is
                in use)
  * LP#1198970 (cricket switch config typo)
  * LP#1200514 (power supply daemon bails out if pysnmp_se is not installed)
  * LP#1206510 (ipdevpoll LLDP UnicodeDecodeError)
  * LP#1207722 (Usernames are searched case insensitive in Microsoft AD)
  * LP#1207737 (LDAP authentication crash on non-existant user in Microsoft AD)
  * LP#1211299 (arnold interface crashes on missing interface)
  * LP#1211692 (arnold must display former interface info when interface is
                missing)

Version 3.14.159265
(released 27 Jun 2013)

 This release rolls back changes to the camlogging system that were made in
 the 3.14.1592 release. These changes caused cam records to be created
 erroneously and also a massive load increase on the server NAV is running on.
 Upgrading is HIGHLY recommended.

 Bugfixes:

  * LP#1195206 (MAC addresses are logged for most link ports, causing huge load
                increase on NAV server)

Version 3.14.15926
(released 20 Jun 2013)

 Bugfixes:

  * LP#1177754 (SRV and OTHER category devices have no uplinks)
  * LP#1185786 (maintengine.py crashes on any maintenance task with room or
                location components)
  * LP#1185848 (VLAN topology direction is wrong in cases of multiple links
                between two devices)
  * LP#1186193 (Cricket collects statistics from EDGE switches in NAV 3.14.1592)

Version 3.14.1592
(released 25 Apr 2013)

 Important upgrade note:

  * The Cricket trees `switch-ports` and `router-interfaces` have been
    consolidated into a single `ports` tree, where all physical ports' traffic
    stats now also are collected. After running the usual `syncdb.py` command,
    you should run `mcc.py` once manually (as the navcron) user to ensure the
    Cricket config tree is updated right away.

    When everything is up and running again, you can optionally delete the
    `switch-ports` and `router-interfaces` directories from your
    `cricket-config` directory, as they are no longer used by NAV.

  * NAV now supplies its own `subtree-sets` configuration to Cricket. If you
    have made manual changes to your Cricket collection setup and/or this
    file, you may need to update your setup accordingly.

 Bugfixes:

  * LP#1165193 (Prefix Matrix Doesn't Handle HSRP)
  * LP#1165206 (ARP Entries on HSRP Subnets are Double Counted)
  * LP#1169553 (Consolidate switch-ports, router-interfaces and physical port
                traffic statistics in Cricket)
  * LP#1169837 (servicemon debug logs no matter what the log level is set to)
  * LP#1169872 (VRRP/HSRP plugin is not enabled by default)
  * LP#1169986 (ipdevpoll spins in its tracks and doesn't reconnect on database
                connection loss)
  * LP#1170221 (Subnet matrix crashes with AttributeError when only one scope
                prefix is registered)
  * LP#1170291 (Mac search + DNS crashes with AttributeError in NAV 3.14.159)
  * LP#1170329 (eventengine dies on loss of database connection)
  * LP#1170374 (Alertengine dies on loss of database connection)
  * LP#1170634 (The SMS daemon dies when database connection is lost)
  * LP#1172204 (Device history crashes with NameError on invalid date input)

Version 3.14.159
(released 11 Apr 2013)

 Bugfixes:

  * LP#1155128 (IndexError crash in Machine Tracker)
  * LP#1158214 (mcc.py does debug logging even when configured not to)
  * LP#1160921 (Geomap won't load map data over HTTPS in Chrome)
  * LP#1161108 (Room bulk import format doesn't include geo position)
  * LP#1163256 (snmptrapd crashes with "interrupted system call" error)
  * LP#1164582 (netmap bails on fetching network graph if interface.speed
                missing)
  * LP#1165017 (Adding 0.0.0.0/0 as excepted range causes netbiostracker to
                hang)

Version 3.14.15
(released 21 Mar 2013)

 Bugfixes:

  * LP#1152173 (Deleting rrdviewer.conf causes crash when attempting to view
                graphs from ipdevinfo)
  * LP#1152599 (VLANs periodically lose one or more prefixes)
  * LP#1154626 (Threshold bulk config UI unresponsive, with javascript console
                error)
  * LP#1155096 (Filtering by category in syslog analyzer doesn't work)
  * LP#1156647 (Topology is not cleared when ports are shut down)
  * LP#1157154 (Netmap stopped working in NAV 3.14.1)
  * LP#1157594 (netbiostracker crashes when a netbios host reports an empty mac
                address)
  * LP#1157658 (Failing ipdevpoll plugin should be identified in log messages at
                the ERROR level)

Version 3.14.1
(released 07 Mar 2013)

 User-visible features and improvements:

  * NAV now fully supports SNMP communication over IPv6. Please see the
    release notes for more information.

  * Most of the service monitor plugins now support IPv6.

  * NAV documentation is slowly moving out of the wiki and into Sphinx. Now,
    every NAV installation includes a link from the front page to the
    browseable, locally installed documentation.

  * The Toolbox can now be collapsed into an icon/title-based list if the tool
    descriptions aren't needed or wanted.

  * The ordering of tools in the Toolbox can now be customized individually by
    each user.

  * The status page and portadmin have been adapted to work well on small
    screens/mobile devices.

  * Portadmin now supports editing trunks. 

  * Portadmin includes a new feature to enable trunking of predefined voice
    VLANs on access ports, for SIP phones that support 802.1Q trunking

 Fixes and features:

  * LP#483534  (Subnet Matrix: Display description of prefix in dropdown)
  * LP#736818  (Reorganise toolbox webpage)
  * LP#965144  (Front page needs link to Status page)
  * LP#1060976 (Portadmin imports nav.Snmp.pysnmp_se directly)
  * LP#1062206 (Camlogger should log entries from non-access ports if connected
                device is not a networking device)
  * LP#1062317 (Support SNMP over IPv6)
  * LP#1062318 (Servicemon plugins should be reviewed for IPv6 support)
  * LP#1069770 (Want a mobile version of the status page)
  * LP#1069771 (Want a mobile version of port admin)
  * LP#1092154 (Portadmin crash when unicode characters in ifalias)
  * LP#1092156 (Portadmin crash when it cannot find a netbox by name or ip,-
                and interface by id)
  * LP#1092551 (Bug in threshold, crashes when searching for netboxes
  * LP#1103376 (portadmin should highlight changes in a better way)
  * LP#1134390 (Machine tracker crashes when inputting non-ASCII characters in
                search)
  * LP#1134392 (Invalid IP search patterns cause abnormal Machine Tracker
                behavior)
  * LP#1135699 (arnold fails to open quarantined ports on cisco devices)
  * LP#1137799 (cricket runs eval on config that contains curly braces)
  * LP#1143962 (Device history search for location crashes)
  * LP#1146602 (Maintengine TypeError crash)
  * LP#1146604 (arnold lacks links to relevant information)


Version 3.13.1
(released 21 Feb 2013)

 The release notes were updated with more information about dependency changes
 and the new alert message templates introduced with the Python-based event
 engine.

 Fixes:

  * LP#1126340 (arnold t1000 crashes on pursuit)
  * LP#1126341 (arnold autoenable crashes on missing interface)
  * LP#1128868 (Arnold does not display a candidate for manual block)
  * LP#1130093 (NetworkX 1.6 throws exception in eventengine)
  * LP#1130103 (Typo in ReportListTemplate.tmpl)

Version 3.13.0
(released 07 Feb 2013)

 Fixes:

  * LP#1092848 (logengine regression: crash on various non-Cisco syslog entries)
  * LP#1102831 (machine tracker ip sort does not work)
  * LP#1104025 (vlan view needs a search page)
  * LP#1104027 (vlan view does not draw a vlan graph if there are no ipv4
                prefixes)
  * LP#1107723 (collect_active_ip crashes when prefix ids has been changed)
  * LP#1108647 (navbar search should search for vlan net types)
  * LP#1108702 (Unused prefixes are never deleted)
  * LP#1108880 (Physical port view annotates all non-switching ports as layer 3
                ports)
  * LP#1110368 (Messages UI crashes when entering non-ASCII characters in forms)
  * LP#1115013 (Modules with status down don't show up in 'Delete modules' page)
  * LP#1115109 (Machine tracker switch search lists all ports if no results are
                found for the target port)

Version 3.13.0b2
(released 25 Jan 2013)

 Fixes:

  * LP#309705  (Add RSS feed for messages)
  * LP#735521  (Tracking machines behind a port where the name has changed
                fails)
  * LP#1014513 (Ajax calls need to handle session timeout)
  * LP#1062136 (linkState events should be sent only for redundant links)
  * LP#1062197 (ipdevinfo DNS table should be on a separate tab)
  * LP#1062200 (ipdevinfo needs a port view tab for physical ports)
  * LP#1083511 (MachineTracker form data is reset on result page)
  * LP#1092154 (Portadmin crash when unicode characters in ifalias)
  * LP#1092156 (Portadmin crash when it cannot find a netbox by name or ip,- and
                interface by id)
  * LP#1092848 (logengine regression: crash on various non-Cisco syslog entries)
  * LP#1099321 (cricket frontpage displays !short-desc!)
  * LP#1099393 (ipdevinfo room link should link to new room info)
  * LP#1099412 (room opt fields with links should be clickable in room view)
  * LP#1102923 (eventEngine doesn't fallback to default alert message template)
  * LP#1102924 (Missing alert templates for upsPowerState alerts)
  * LP#1103403 (servicestate plugin doesn't add service details to alerts)
  * LP#1103455 (active ip collector is insanely slow)
  * LP#1103459 (active ip collector does not detect that it is running)
  * LP#1103505 (arnold crashes on manual detention)
  * LP#1103923 (vlan view breadcrumbs missing)
  * LP#1103926 (Unhandled errors in eventengine topology evaluation cause events
                to be ignored)
  * LP#1103929 (Netbox.up winds up out of sync with actual alert-based box
                state)

Version 3.13.0b1
(released 14 Dec 2012)

 User-visible features and improvements:

  * The eventEngine has been rewritten to Python. This was the last remaining
    Java component of NAV, meaning Java is no longer needed for installing and
    running NAV.

  * VLANs are now searchable from the Navbar.

  * IPv4, IPv6 and MAC host counts for each VLAN is now graphed over time.

  * NAV is now able to detect and graph data from sensors on Cisco Nexus
    devices.

  * Maintenance tasks can now be configured to end automatically when all
    components involved in the task are up.

  * IP Devices that are down can be placed on immediate maintenance until up
    again directly from the status page.

  * Subscriptions to MAC address prefixes are now possible in Macwatch. Use
    with caution!

 Fixes:

  * LP#305435  (Sort by "Start time" or "End time" in machinetracker)
  * LP#305441  (Button for "Put on maintenance immediately")
  * LP#317800  (Color gradient to express utilization of IPv6 subnets)
  * LP#341703  (Manual detention does not pursue client)
  * LP#361530  (Arnold: Predefined detention does not exponentially increase
                detentions)
  * LP#744932  (Arnold should give warning if snmp write is not configured)
  * LP#833959  (make install overwrites nav.conf and db.conf)
  * LP#922793  (Possibility to set end time = "until device is up again " in
                maintenance)
  * LP#961097  (Don't list cancelled maintenance tasks in active list)
  * LP#961100  (Show component details in maintenance task list when there is
                only a single component)
  * LP#1057509 (Mouseovers with number of active IPv6 addresses in Subnet
                Matrix)
  * LP#1057511 (Get sensor information from CISCO-ENTITY-SENSOR-MIB)
  * LP#1062130 (NAV should graph IP address usage per prefix)
  * LP#1069773 (macwatch should be able to look for MAC address prefixes too)

 
Version 3.12.4
(released 06 Dec 2012)

 Bugfixes:

  * LP#744963  (generate short interface names in ip dev info when necessary)
  * LP#1074323 (Machine tracker crashes on partial subnet search)
  * LP#1076913 (cricket-config is not updated on update)
  * LP#1077881 (snmpoid octets should be bytes/s not bytes)
  * LP#1077949 (ipdevinfo helper functions crash on invalid input)
  * LP#1078259 (templatetag add_interval does not exit cleanly on error)
  * LP#1078292 (ipdevpoll job logger needs to log interval for manual jobs)
  * LP#1079088 (logengine crashes on syslog entries from a Cisco ASA device)
  * LP#1080663 (ipdevinfo netbox overview does not display edge netboxes)
  * LP#1080727 (portadmin does not follow organization hierarchy correctly)
  * LP#1082381 (ipdevpoll oidprofiler sets unsupported when value=0)
  * LP#1085826 (portadmin shows wrong available vlans)

Version 3.12.3
(released 01 Nov 2012)

 Bugfixes:

  * LP#343857  (Invalid IP in subnet matrix)
  * LP#1052907 (Threshold configurator does not indicate the unit/scale of a
                metric when editing a threshold)
  * LP#1062230 (Removing a threshold doesn't clear an active threshold alert)
  * LP#1062236 (PSU alarms don't show up on Status page)
  * LP#1063728 (TemplateSyntaxError at /info/)
  * LP#1068097 (navtopology crashes on CDP data from Cisco Switch Clustering)
  * LP#1069688 (datasources have no default unit)
  * LP#1069751 (Subnet matrix crash on scope with only a few large subnets)
  * LP#1070798 (spaces in search words in navbar are not trimmed)
  * LP#1070846 (ipdevinfo crashes when searching for netbox that does not exist)

Version 3.12.2
(released 18 Okt 2012)

 Bugfixes:

  * LP#1052902 (linkState remains unresolved after links comes back up)
  * LP#1052906 (Cannot add thresholds with decimals)
  * LP#1057403 (cricket sensor module does not clean up old config)
  * LP#1057514 (Removed PSUs and fans don't disappear from NAV)
  * LP#1060974 (Web interface crash when PySNMP-SE is not installed)
  * LP#1061518 (Room view "last seen" search needs label to identify unit/scale)
  * LP#1061520 (The ipdevpoll job "logging" should be renamed to "ip2mac")
  * LP#1061521 (The "lastupdated" report is horribly broken)
  * LP#1061526 (The ipdevinfo job listing should include interval information)
  * LP#1061529 (Ipdevinfo "recent alerts" tab should indicate unresolved alerts
                by changing colour)
  * LP#1061532 (My SMS list should sort the newest messages first)
  * LP#1061595 (Machine Tracker no longer accepts a prefixid argument)
  * LP#1065442 (Search for ip or id in navbar does not work)
  * LP#1065464 (Searching for a partial ip in navbar crashes the site)

Version 3.12.1
(released 27 Sep 2012)

 Bugfixes:

  * LP#1046221 (SshChecker.py only works for IPv4)
  * LP#1046777 (no breadcrumb on seeddb IP Device)
  * LP#1050890 (info/room - roomid with spaces crashes room listing)
  * LP#1050905 (room view port ordering in netbox interfaces is wrong)
  * LP#1051869 (Netmap selected node elink renders incorrect)
  * LP#1051878 (Netmap last updated field for selected netbox)
  * LP#1052435 (Netmap crashes NAV if install has old simplejson library)
  * LP#1052436 (Netmap fails reading request body on django>=1.4)
  * LP#1052804 (NoReverseMatch error on multiple pages when adding IPv6 host
                with no DNS name)
  * LP#1052885 (snmpAgentState alert is not resolved when SNMP is deconfigured
                for device)
  * LP#1052893 (When adding an alert subscription, it's impossible to see which
                addresses are Jabber addresss and which are e-mail)
  * LP#1052898 (No fan or PSU-related alarms are ever posted)
  * LP#1053866 (newest instead of oldest entries are trimmed from the ipdevpoll
                job log table)
  * LP#1053961 (Netmap algorithm state indicator is slow)
  * LP#1054091 (netmap save as dialog does not follow NAV's palette)
  * LP#1055586 (ipdevpoll aborted due to plugin failure: tuple index out of
                range)
  * LP#1057366 (Netmap should warn IE users about min. version)
  * LP#1057373 (Netmap traffic gradient enhancements)
  * LP#1057374 (Netmap renders wrong linkload color for 0%)

Version 3.12.0
(released 13 Sep 2012)

 User-visible features and improvements:

  * The Netmap Java applet has been rewritten in JavaScript, with many
    improvements, including, but not limited to, saveable map layouts and VLAN
    topology tracing.  Layer 2 and layer 3 maps are now separate, and
    elinks/peers can optionally be displayed on L3.

  * Searches in the navbar will now return results from rooms and interfaces,
    as well as IP devices.

  * New room view with powerful port overview, enabling sorting, filtering and
    exporting information to CSV files.

  * IP Device Info has been cleaned up, now with more information,
    navigateable via a tabbing interface.

  * A map of registered room locations with status indicators can now be
    embedded in the main page by removing the commented-out sections of the
    `welcome-registered.txt` file.

  * IPv6 traffic counters for router interfaces. Vendor support for this seems
    dismal at the moment, so keep nagging for software updates!  If upgrading
    from previous NAV versions, new cricket configuration templates need to be
    copied; please read the release notes.

  * ipdevpoll now supports both VRRP and HSRP.

  * The maximum number of concurrent collection jobs in an ipdevpoll process
    can now be configured, which is useful in situations where the process
    runs out of resources such as file descriptors.

  * ipdevpoll job runs are now all logged to the database, enabling more
    details and analysis of job statuses in the web interface.  ipdevinfo will
    now display a timestamp for each of the configured jobs, complete with
    status indicators and warnings for jobs that may be overdue.

  * The Maintenance and Messages tool have been migrated from mod_python to
    Django, and especially the former has received some improvements along the
    way.

 Bugfixes:

  * LP#736825  (Replace ip-hostname search in toolbar with a more generic
                searchbox)
  * LP#1009497 (Forward slashes in location names crash SeedDB)
  * LP#1039490 (Mixed IPv4 and IPv6 elinks are mis-labeled as lans)
  * LP#1040043 (Incorrect layer 2 topology in networks with VRRP routers)
  * LP#1043791 (MAX_CONCURRENT_JOBS needs to be configurable)
  * LP#1044321 (SNMP timeout value is not respected during Cisco community
                indexing)
  * LP#1046227 (Django >= 1.2 deprecation warnings)


Version 3.11.6
(released 17 August 2012)

 Bugfixes:

  * LP#1023567 (ipdevpoll logging system uses too many resources)
  * LP#1027051 (ipdevpoll is not able to gather ARP and ND data from h3c/hp
                devices configured in IRF)
  * LP#1034864 (serial numbers disappear in NAV 3.11.5)
  * LP#1036656 (ipdevinfo only lists uplinks for switches)
  * LP#1037059 (CDP neighbors reported with IP=0.0.0.0 are mis-identified)
  * LP#1037460 (Cisco switch ports disappear in NAV 3.11.5)
  * LP#1037533 (ifAlias is not updated on changes)


Version 3.11.5
(released 21 June 2012)

Bugfixes:

  * LP#722561  (Netmap:incorrect link load info)
  * LP#1009002 (Unknown orgid parsed from router port description causes
                ipdevpoll inventory job to fail)
  * LP#1010013 (KeyError in ipdevpoll interfaces plugin on devices that have no
                network interfaces)
  * LP#1010018 (IndexToIpException in ipdevpoll Prefix plugin)
  * LP#1012001 (ipdevpoll inventory job fails on WeatherGoose device)
  * LP#1012032 (ipdevpoll inventory job crashes on devices reporting invalid IP
                address netmasks)
  * LP#1012034 (Unknown usageid parsed from router port description causes
                ipdevpoll inventory job to fail)

 Various performance-related improvements:

  * More tweaks to avoid producing unnecessary SNMP queries.

  * Switch port detection on Cisco equipment has been improved


Version 3.11.4
(released 31 May 2012)

 Bugfixes:

  * LP#644155 (Network Explorer never returns response to some searches)
  * LP#912276 (Device History Request-URI Too Large)
  * LP#996955 (All sensor stats are named "Sensor", and clutter the ipdevinfo
               view)
  * LP#997008 (Failed ipdevpoll jobs aren't properly rescheduled)
  * LP#997606 (add option to run each ipdevpoll job type in separate process)
  * LP#997980 (bad MAC for IPv6 addresses from Catalyst 6500)
  * LP#999606 (dhcping is not documented as requirement for DHCP service
               monitor)

 Various performance-related improvements:

  * Internal caching of collected SNMP variables pr. ipdevpoll SNMP session.

  * Various tweaks to avoid producing unnecessary SNMP queries.

  * Added database indexes for some potentially slow and frequently used
    queries.

  * Added ipdevpolld multiprocess option to run each job type as separate
    subprocess (enabling this will consume up to 60 PostgreSQL connections, be
    warned!)

  * An -n option was added to ipdevpolld. Used in combination with the -J
    option, ipdevpoll will run a single job for a single netbox as a
    foreground process.

  * When new jobs are added to the internal ipdevpoll job queues, boxes are
    prioritized in ascending order of last update time.  I.e. ipdevpoll will
    run jobs first for boxes that are new or haven't completed an inventory
    job in a long time.


Version 3.11.3
(released 03 May 2012)

 Bugfixes:

  * LP#912217 (Breadcrumb path missing from Alert Profiles My SMS view)
  * LP#912763 (Alert Profile filter form cannot display more than 300 rooms)
  * LP#929375 (Status page needs an "SNMP Agents Down" listing)
  * LP#929376 (Status page needs a "Links Down" listing)
  * LP#955794 (geomap variant normal, does not finish loading map, and shows no
               rooms or links)
  * LP#961221 (Maintenance task cancel action still visible on cancelled tasks)
  * LP#961996 (Geomap CPU load indication is always red)
  * LP#962087 (IP-hostname search in toolbar translates all numbers as IP-
               addresses)
  * LP#962093 (Report CSV export crashes on non-ASCII data)
  * LP#962146 (Faulty SNMP agent implementations crash SeedDB)
  * LP#965147 (Want clickable "function" column in Reports)
  * LP#965149 (Invalid link to function in Server report)
  * LP#966063 (prefix report, missing argument to machinetracker)
  * LP#966072 (invalid link in Usage report)
  * LP#978618 (KeyError in ipdevpoll psu plugin)
  * LP#979754 (scope prefix is overwritten by lan prefix)
  * LP#983737 (ipdevpoll cam plugin TypeError crash)
  * LP#991714 (Requiring group membership makes LDAP authentication crash for
               first time users)
  * LP#993932 (ipdevpoll LLDP plugin MultipleObjectsReturned exception)

Version 3.11.2
(released 12 Apr 2012)

 Bugfixes:

  * LP#939429 (throttle linkState events)
  * LP#962939 (navtopology crashes when router trunks exist)
  * LP#965972 (neighbor identification via sysname is case sensitive)
  * LP#968917 (ipdevpoll UnicodeDecodeError when storing unidentified LLDP
               neighbors)
  * LP#969069 (ipdevpoll.log fills up with snmp_open errors)
  * LP#972211 (Switch ports not discovered on Gbe2c switches)
  * LP#972363 (statically configured bridge forwarding entries aren't collected
               for machine tracking)
  * LP#972442 (ipdevpoll profiling job crashes with IntegrityError)
  * LP#979737 (throttle snmpAgentState events)
  * LP#979791 (ipdevpoll LLDP plugin crash with AttributeError)

Version 3.11.1
(released 22 Mar 2012)

 User-visible features and improvements:

  * Unrecognized neighbors report is now back, with improved information and
    populated with source data from both CDP and LLDP.

  * Running out of available file descriptors while opening SNMP sockets is
    logged more informatively.

  * ipdevpoll will not run jobs unnecessarily for devices whose SNMP agents
    are known to be down.

 Bugfixes:

  * LP#890142 (sysname is not updated from DNS for non-SNMP devices)
  * LP#953967 (Don't store router port addresses for shutdown ports)
  * LP#954766 (CDP plugin crashes with AttributeError on some devices)
  * LP#955087 (Geomap fails to draw map after OpenStreetMap shut down tiles@home
               server)
  * LP#955789 (sc.03.11.0004.sql fails on PostgreSQL 9)
  * LP#955808 (navtopology ValueError: need more than 1 value to unpack)
  * LP#955861 (ipdevpoll topo job IntegrityError)
  * LP#956772 (navtopology doesn't delete unused vlan records)
  * LP#956904 (ipdevpoll creates unusable Vlan records)
  * LP#956910 (ipdevpoll is unable to detect cisco router trunks properly)
  * LP#956955 (mcc.py creates sensors configuration for netboxes that have no
               SNMP community)
  * LP#959081 (Error in IP filter causes AlertEngine to crash)
  * LP#959156 (ipdevpoll AttributeError: LoggerAdapter instance has no attribute
               'warn')
  * LP#961123 (ipdevpoll topo job UnboundLocalError in neighbor processing)
  * LP#961206 (Non-conformance to IPV6-TC in IPV6-MIB causes inventory job
               crash)
  * LP#961238 (ipdevpoll topo job crash when storing blocked ports for some
               Procurve switches)
  * LP#961566 (FieldDoesNotExist error in ipdevpoll: ifoperstatus_change)
  * LP#961573 (ipdevpoll ValueError: u'1.3' is not a valid sysObjectID)

Version 3.11.0
(released 08 Mar 2012)

 User-visible features and improvements:

  * LLDP support for improved topology detection.

  * getBoksMacs replaced by ipdevpoll plugins in `topo` job.

  * Q-BRIDGE-MIB now also used when collecting switch forwarding tables,
    meaning improved machine tracking data for switch vendors like HP, Juniper
    and Alcatel.

  * The Machine Tracker's IP search form has consolidated the `To` and `From`
    IP address search fields into a single `IP Range` search field with
    extended search syntax for ranges of IP addresses.  See LP#643544 for
    details.

  * ipdevpoll can now be made to run single job configurations from
    ipdevpoll.conf, to run in the foreground, and to log to stderr instead of
    its log file.

  * ipdevpoll will reset its log levels from logging.conf upon receiving a
    SIGHUP signal.

  * ipdevpoll will log the currently active polling jobs upon receiving a
    SIGUSR1 signal.


Version 3.10.4
(released 08 Mar 2012)

 Bugfixes:

  * LP#947080 (Netbox attributes aren't updated when modules are found)

Version 3.10.3
(released 01 Mar 2012)

 Bugfixes:

  * LP#906849 (Status page does not show current IP devices down)
  * LP#936926 (mcc registers sensors RRD files in wrong directory)
  * LP#937622 (a device's supported snmp version is never updated)
  * LP#937677 (type, device and various other attributes aren't updated)

Version 3.10.2
(released 09 Feb 2012)

 Bugfixes:

  * LP#258298 (Service alerts aren't closed on service deletion)
  * LP#392022 (Incorrect IPv4 net address prefix link in Subnet matrix)
  * LP#744930 (vlan report for closed vlans is empty)
  * LP#744933 (IP range searches in radius accounting tool ignores timestamp)
  * LP#912210 (pping crashes when its PID is >= 32768)
  * LP#912219 (Network explorer incomplete domain names)
  * LP#920882 (moduleDown alerts reference affected module only as "$module")
  * LP#920886 (Status page doesn't show modules down)
  * LP#922566 (SQL syntax errors from getBoksMacs on PostgreSQL 9.1)
  * LP#922586 (Cisco 1900 switches cause getBoksMacs SNMP walks to go into
               infinite loops)
  * LP#922616 (report system behaves badly if accessed without a trailing slash
               in url)
  * LP#923641 (Fan outage on HP devices never reported)
  * LP#925928 (HP Virtual Connect Ethernet modules report crazy MAC addresses,
               making getBoksMacs spew SQL errors)
  * LP#925956 (link from organization report to prefix report crashes report
               page)
  * LP#928754 (Installing database on PostgreSQL 9 fails)


Version 3.10.1
(released 05 Jan 2012)

 Bugfixes:

  * LP#903096 (Ampersand in organization id crashes ipdevinfo)
  * LP#904605 (netboxinfo subcat column links to a failing page)
  * LP#906763 (SyntaxError in powersupplywatch.py on Python < 2.6)
  * LP#906845 (Status on front page shows device on maintenance as down)
  * LP#906850 (Alert Profiles NoReverseMatch error under Django 1.3)
  * LP#907193 (COMMIT/ROLLBACK error after deleting device (Django 1.3))
  * LP#907204 (seeddb crashes while adding an already existing switch)
  * LP#907741 (NAV 3.10 pping inaccurately reports multitudes of devices as down
               when pinging self)
  * LP#907772 (navtopology crashes with TypeError)
  * LP#910849 (ipdevpoll wastes time and I/O bandwidth with unnecessary SQL
               UPDATEs)
  * LP#910855 (navtopology doesn't avoid multiple instances)
  * LP#911684 (radius accounting log crashes when searching)
  * LP#911786 (servicemon stops sending events)


Version 3.10.0
(released 16 Dec 2011)

 User-visible features and improvements:

  * VLAN subtopology detection has been rewritten to Python. The old
    networkDiscovery Java program is now deprecated.

  * Alerts when SNMP agents stop responding.

  * Alerts on power failure SNMP traps from UPS units. UPS-MIB (RFC 1628) and
    proprietary MIBs from Eaton Corporation, APC and MGE are supported.

  * Configurable port link status monitoring and alerting in ipdevpoll,
    independent of SNMP trap configuration.

  * Alerts on redundant power supply and fan failures on Cisco and HP devices.

  * Statistics from all environment sensors (such as temperature, humidity,
    light, sound, etc.) detectable through either ENTITY-SENSOR-MIB (RFC
    3433), CISCO-ENVMON-MIB or IT-WATCHDOGS-MIB (IT Watchdogs WeatherGoose)
    are now collected via Cricket.

  * pping can now ping IPv6 hosts.

  * ipdevinfo and Machine Tracker now perform bulk DNS lookups in parallel,
    improving page load times when DNS is slow.

 Bugfixes:

  * LP#744940 (geomap should default to a sensible start map)
  * LP#894727 (No server software versions since NAV 3.5)


Version 3.9.4
(released 16 Dec 2011)

 Bugfixes:

  * LP#898992 (ipdevinfo displays all ports as blocking whereas stpblock report
               confirms that they're not)
  * LP#900723 (No SW version on Cisco 4506E L3 switch)
  * LP#900779 (smsd crashes when discarding non-dispatchable messages with non-
               ASCII chars)
  * LP#901623 (mcc does not update maximum threshold value for interfaces)
  * LP#903128 (servicemon/pping opens a new connection on any database error)
  * LP#903681 (room report should include position)
  * LP#904178 (smsd removes permanently failed dispatchers even when it should
               ignore permanent failures)

Version 3.9.3
(released 01 Dec 2011)

 Improvements:

  * Using the `-d` option with cleanrrds.py will now also remove references to
    stale availability and response time RRD files from NAV's database.  This
    should help against the "Availability: N/A" issue seen by some in
    ipdevinfo, whereas bugfixes to pping should prevent it from creating new
    entries while leaving stale ones in the future.

 Bugfixes:

  * LP#586334 (HTTPS service checker doesn't work with Python 2.6)
  * LP#744958 (ranked stats config file should default to mbit/s)
  * LP#888056 (MacWatch GUI crashes if the input of the MAC address is invalid)
  * LP#891542 (Add option to make smsd ignore "permanent" dispatch errors)
  * LP#891568 (logengine cron mail complains: global name 'ENOENT' is not
               defined)
  * LP#893591 (pping crashes when rrd files already exist)
  * LP#897175 (ipdevpoll stops polling a device whose type is yet unregistered)
  * LP#897194 (NameError when adding IP device in SeedDB)
  * LP#898128 (Trying to seed - when going to USAGE crash)


Version 3.9.2
(released 17 Nov 2011)

 Bugfixes:

  * LP#300708 (Improve the link up/down trap plugin to include description)
  * LP#338696 (Postgresql service checker is actually a port checker)
  * LP#787957 (No trunk information on H3C switches)
  * LP#802408 (Lowercase cricket rrd file not found when sysname has uppercase
               letters)
  * LP#854696 (Adding a new filter or new filter group in Alert Profiles fails)
  * LP#858055 (Creating a new maintenance task with ÆØÅ in description fails)
  * LP#862208 (No cricket stats for directories "routers" and "switches" in
               cricket)
  * LP#865292 (HTTP service checker ignores query string)
  * LP#890190 (linkstate trap handler does not work)
  * LP#890607 (Set supervisor SW version as chassis SW version on Cisco devices)
  * LP#891090 (pping creates multiple RRD files for same data, causing ipdevinfo
               to display availability as N/A)


Version 3.9.1
(released 12 Aug 2011)

 Bugfixes:

  These two bugs were actually fixed in 3.9.0, but were omitted
  from the changelog:

  * LP#737102 (Trying to add a prefix that already exists yields an
               error, but an entry (without the prefix) is added to 
               vlan-table)
  * LP#771677 (the delete button on seeddb/prefix is missing)


  * LP#643469 (Status history link URL is ridiculously long)
  * LP#643472 (Device history search results lack context)
  * LP#643544 (Partial fix for: Flexibility when entering ip address in 
               machine tracker)
  * LP#726545 (SeedDB should verify SNMP write community)
  * LP#751302 (Change the name for prefix matrix to "Subnet matrix")
  * LP#754602 (seeddb: improve Move Selected)
  * LP#790178 (pping can crash if clock is adjusted backwards)
  * LP#804869 (Interface-URL in 'machinetracker' yields 404)
  * LP#817201 (network discovery vlan index fault)


Version 3.9.0
(released 01 Jul 2011)

 User-visible features and improvements:

  * WeatherGoose snmptrapd plugin now also supports WeatherGoose II traps.
  * Added portname information to port listings in Arnold.

 Bugfixes:

  * LP#736905 (Changing a vendor id creates a new vendor instead)
  * LP#749376 (Seed DB: Bulk import for room should require location and allow
               position)
  * LP#787986 (No information collected for devices of unknown type)
  * LP#789005 (Config option for portadmin to turn off authorization)
  * LP#790600 (ARP records aren't closed when router goes down)
  * LP#791146 (oidprofiler job fails under TwistedSNMP)
  * LP#791150 (ipdevpoll doesn't work with pynetsnmp installed on Debian Lenny)
  * LP#791222 (ipdevpoll fails under pynetsnmp 0.28.8 / Debian Lenny)
  * LP#794511 (navtopology crashes with error "can't adapt")
  * LP#797143 (unrecognizedCDP report links to removed ipinfo app)
  * LP#797576 (web login crashes on first-time login for LDAP user)
  * LP#798146 (Lots of data aren't collected when using TwistedSNMP)


Version 3.9.0b1
(released 20 May 2011)

 User-visible features and improvements:

  * NAV's threshold monitoring feature has finally been completed - Threshold
    Manager is a new web tool that allows adjusting threshold values for
    individual statistical data sources.  Alerts generated by the threshold
    monitor can be subscribed to in users' alert profiles.

  * MAC Watch is a new web tool that maintains a watch list of MAC addresses.
    Whenever a watched MAC address appears on your network, NAV will send an
    alert that can be subscribed to.

  * ipdevpoll can now retrieve VLAN configuration from Extreme Networks
    devices.

  * ipdevpoll can now optionally use the pynetsnmp library as an alternative
    to the TwistedSNMP/PySNMP combination.  pynetsnmp is a ctypes binding to
    the well-known NetSNMP library, and should noticeably improve performance
    if used.

  * Layer 2 topology discovery has been rewritten from scratch, due to both
    problems with the results of the old discovery code and problems with
    maintaining the old code.

 Bugfixes:

  * LP#739718 (ifName should be derived from baseport number if not available)


Version 3.8.6
(released 20 May 2011)

 Bugfixes:

  * LP#777821 (ipdevpoll crash on IPv4 addresses in IP-MIB::ipAddressTable)
  * LP#778422 (No router addresses collected on a Cisco Nexus 7000)
  * LP#782161 (Only IPv6 client addresses collected on some routers)

Version 3.8.5
(released 14 April 2011)

 Bugfixes:

  * LP#745616 (edit vlan in seeddb needs improvement)
  * LP#745620 (change text descriptions in seeddb)
  * LP#746381 (Add a report to display all collected interfaces, regardless of
               type)
  * LP#747104 (Missing interfaces are left lingering in the database)
  * LP#748852 (Avoid using the word "handler" in SeedDB/Service)
  * LP#749502 (Seed DB: Indicate required fields with an asterisk)
  * LP#751310 (Not possible to add a function when adding a new ip device)

Version 3.8.4
(released 31 March 2011)

 Bugfixes:

  * LP#415376 (Log more info about cause of blacklisting alertengine plugins)
  * LP#723362 (Edit IP Device - feature request for delete button)
  * LP#726545 (SeedDB should verify SNMP write community)
  * LP#735513 (seeddb room main view missing position column)
  * LP#735514 (Configuring VLAN on a Cisco switch gives SNMP error)
  * LP#735516 (parentheses shouldn't be required for geo coordinates in SeedDB)
  * LP#735519 (Modulecount link from type report fails)
  * LP#735935 (Missing columns and wrong column titles in SeedDB's IP Device
               list)
  * LP#735958 (Arnold crashes when deleting a quarantine vlan)
  * LP#736899 (PortAdmin cannot find VLANs on Cisco switches if vendor id has
               changed to anything but lowercase 'cisco')
  * LP#738609 (Intermittent EOFError in web pages)
  * LP#740017 (crash when attempting to create alert profile from template)
  * LP#740849 (inventory job keeps going on after device removal from seeddb)
  * LP#741573 (t1000.py KeyError crash when following up detentions)
  * LP#744839 (Login page crash when LDAP manager_password contains % chars)


Version 3.8.3
(released 15 March 2011)

 Bugfixes:

  * LP#730524 (ipdevpoll oidprofiler says all OIDs are a match)
  * LP#731252 (ipdevpoll leaks memory on database exceptions)
  * LP#731318 (radius accounting page crashes when user has non-ASCII  chars in
               username)
  * LP#733115 (pping crashes when re-creating RRD files)
  * LP#733152 (inventory job fails on IntegrityError on internal module swap)
  * LP#735365 (Cannot add top-level organizations)


Version 3.8.2
(released 3 March 2011)

 - This maintenance release fixes compatibility with newer versions of Django
   and Cheetah.

 - Changelog for 3.8.1 forgot to mention the addition of a new "offline
   devices" report.  The report lists serial numbers of devices known to NAV,
   but now appear to have been shelved.

 - NOTE: Users on upgraded installations should update their status
   preferences.  A missing setting in the default preferences assigned to all
   new users would cause the status system to not display devices on
   maintenance in the "maintenance" section unless they were actually down or
   in shadow (as described in LP#723688). 

   After the upgrade, go to `Status` -> `Preferences` -> `IP Devices on
   Maintenance` and add `Up` to the list of states to display.  This choice
   was previously not enabled.

 Bugfixes:

  * LP#591602 (Endtime in maintenance period overwritten by a shorter
               maintenance period)
  * LP#720669 (can't add components to maintenance task when existing
               components have been deleted)
  * LP#721270 (CSRF Verification Fails on Django 1.2)
  * LP#721273 (Multiple NAV pages crash on non-ASCII chars under Cheetah 2.4)
  * LP#723619 (Maintenance crashes when adding multiple netboxes to a task)
  * LP#723688 (Status doesn't show devices on maintenance)
  * LP#724266 (MachineTracker inactive search says all IPs are inactive)
  * LP#724322 (netbox.uptodate is not altered when saving in seeddb)
  * LP#726402 (Rooms should be listed alphabetically when editing IP devices)
  * LP#726472 (portadmin should report error when snmp write is not available)
  * LP#726524 (prefix net type classification may be wrong on first discovery)
  * LP#728336 (`nav version` cannot find version information in NAV 3.8)


Version 3.8.1
(released 17 February 2011)

 Bugfixes:

  * Various problems with the 3.8 build/install system, discovered during
    Debian packaging.

  * LP#618555 (alert addresses are not validated by alert profiles ui)
  * LP#646708 (ipdevpoll fails to shutdown)
  * LP#667771 (LDAP fallback to local password authentication regression)
  * LP#715801 (Wrong gwcount in prefix report)
  * LP#715807 (Prefix net types are wrongly classified when single router has
               multiple addresses)
  * LP#715851 (Missing config files during 3.8.0 install)
  * LP#717144 (problem adding position cords on room)
  * LP#719232 (AlertEngine crash error: filter() argument after ** must be a
               dictionary)
  * LP#720024 (logengine crashes when message contains : characters)


Version 3.8.0
(released 3 February 2011)

 User-visible features and improvements:

  * The database schema can now be kept updated automatically using the new
    `syncdb.py` program. Please see the `NOTES` file, and run the program as
    soon as you've upgraded.

  * NAV can now configure descriptions and access VLANs on your switch ports
    when an SNMP write community is set for a switch.  This functionality is
    accessible through the IP Device Info tool.

  * SeedDB has been rewritten to use the Django framework (and has
    subsequently been reduced from nearly 5000 lines of spaghetti code to just
    below 2000 maintainable lines).

  * The number of concurrent ipdevpoll jobs can now be limited on a per-job
    basis, to ease the load on your system if so desired. See the annotated
    `ipdevpoll.conf` file.

 Bugfixes:

  * LP#643550 (Include ipdevinfo links in switch search in machine tracker)
  * LP#545029 (SmbChecker runs out of available file descriptors)


Version 3.7.4
(released 27 January 2011)

 Bugfixes:

  * LP#645892 (report: csv export does not export full report)
              This wasn't properly fixed in 3.6.0.
  * LP#702796 (Syntax error in HttpChecker.py)

Version 3.7.3
(released 13 January 2011)

 Bugfixes:

  * LP#537220 (logengine ignores seconds from timestamps)
  * LP#562242 (Prefix matrix crashes when viewing IPv6 scope)
  * LP#689629 (ipdevinfo crashes on IP addresses on VLANs that have no VLAN ID)
  * LP#691571 (old serial no association should be cleared when ip device is
               replaced with new hardware)
  * LP#692580 (delete location crashes)
  * LP#692997 (Machine tracker crashes due to limitations in allowed interface
               names)
  * LP#701451 (snmptrapd fails to decode certain SNMPv1 traps)
  * LP#701453 (snmptrapd fails to parse SNMPv2 traps from WeatherGoose)
  * LP#702257 (alertengine crashes after alert profile is deleted)

 Improvements:

  * if loglevels are set to DEBUG, ipdevpoll will now log full details of
    stackframes when unhandled errors occur.

Version 3.7.2
(released 23 December 2010)

 Bugfixes:

  * LP#586334 (HTTPS service checker doesn't work with Python 2.6)
  * LP#649761 (ipdevinfo does not show router port IPs/prefixes)
  * LP#649767 (ipdevpoll should be able to exclude prefixes via configuration)
  * LP#692959 (ipdevpoll doesn't delete extinct router addresses)


Version 3.7.1
(released 07 December 2010)

#####################################################################
##  WARNING  WARNING  WARNING  WARNING  WARNING  WARNING  WARNING  ##
#####################################################################
##                                                                 ##
## This release fixes bugs in the NAV database schema. If you are  ##
## upgrading from a previous release you also need to upgrade your ##
## schema. For information on how to do this, please take a look   ##
## in doc/sql/upgrades/README .                                    ##
##                                                                 ##
#####################################################################

 Bugfixes:

  * LP#674433 (ipdevpoll: local variable 'obj_model' referenced before
               assignment)
  * LP#674466 (Room coordinates can't be edited in NAV 3.7.0)
  * LP#675532 (ipdevinfo crash on Nortel interfaces)
  * LP#675543 (ipdevinfo crash: could not identify an ordering operator for
               type point)
  * LP#678436 (SeedDB crashes on unknown IntegrityErrors during delete)
  * LP#686435 (Queued alerts prevent IP devices from being deleted)

  * The installation documentation had grown stale and has now been revised.


Version 3.7.0
(released 11 November 2010)

#####################################################################
##  WARNING  WARNING  WARNING  WARNING  WARNING  WARNING  WARNING  ##
#####################################################################
##                                                                 ##
## This release makes changes to the NAV database. If you are      ##
## upgrading from a previous release you also need to upgrade your ##
## database schema. For information on how to upgrade the database ##
## schema, please take a look in doc/sql/upgrades for more         ##
## information.  See also the release NOTES for upgrade info.      ##
##                                                                 ##
#####################################################################

 Features:
  * Geomap is a new tool that displays a network traffic map geographically,
    using OpenStreetMap data.
  * LDAP authentication now also works for Active Directory.
  * The user administration tool allows administrators to act as other users in
    the web interface, useful for troubleshooting alert profiles or privilege
    issues.
  * ipdevpoll now enables the psyco JIT-optimizing compiler if available.
  * New "Direct neighborship candidates" report, useful for debugging issues
    with topology detection.

 Bugfixes:
  * LP#671385 (ipdevpoll - DataError: invalid byte sequence for encoding
               "UTF8": 0x89)
  * LP#672444 (SeedDB crash when updating IP device whose serial has changed to
               a duplicate)
  * LP#666195 (Arnold error on port quarantine)


Version 3.6.3
(released 04 November 2010)

 This release fixes a regression introduced by version 3.6.2.

 Bugfixes:

  * LP#670947 (logengine crashes and spams admin once every minute)

Version 3.6.2
(released 04 November 2010)

 Bugfixes:

  * LP#609105 (Alertengine mailbombs error with insufficient info)
  * LP#638745 (logengine: TypeError: int argument required)
  * LP#666761 (ipdevpoll integrity error on serial number conflicts)
  * LP#667182 (MachineTracker details link leads to 404 Page Not Found)
  * LP#670817 (SeedDB crash when editing services)
  * LP#670832 (dump.py crashes when attempting to dump obsolete product table)
  * LP#670833 (dump.py produces invalid prefix dump)

Version 3.6.1
(released 25 October 2010)

#####################################################################
##  WARNING  WARNING  WARNING  WARNING  WARNING  WARNING  WARNING  ##
#####################################################################
##                                                                 ##
## This release makes changes to the NAV database. If you are      ##
## upgrading from a previous release you also need to upgrade your ##
## database schema. For information on how to upgrade the database ##
## schema, please take a look in doc/sql/upgrades for more         ##
## information.  See also the release NOTES for upgrade info.      ##
##                                                                 ##
#####################################################################

 Features:

  * ipdevpoll does not unnecessarily use database transactions any more.

 Bugfixes:

  * LP#656870 (report cells that were previously empty now say "None")
  * LP#658251 (3.6.0 mcc character encoding)
  * LP#659012 (ipdevpoll errors on non UTF-8 or ASCII in user-configured values)
  * LP#659196 (ipdevpoll IntegrityError: null value in column "ifindex"
               violates not-null constraint)
  * LP#659760 (mcc creates invalid config for interfaces with spaces in name)
  * LP#659786 (smsd gammudispatcher UnicodeDecodeError)
  * LP#660975 (ipdevpoll removes sysname when reverse lookup contains no PTR
               records)
  * LP#660992 (AlertEngine crashes with message: 'NoneType' object has no
               attribute 'end_time')
  * LP#660993 (smsd crashes on SIGHUP)
  * LP#661008 (Alert Profiles: Cannot add filter expressions that match text)
  * LP#661028 (Arnold crashes with 'ValueError: invalid literal' when blocking
               a mac address)

Version 3.6.0
(released 07 October 2010)

#####################################################################
##  WARNING  WARNING  WARNING  WARNING  WARNING  WARNING  WARNING  ##
#####################################################################
##                                                                 ##
## This release makes changes to the NAV database. If you are      ##
## upgrading from a previous release you also need to upgrade your ##
## database schema. For information on how to upgrade the database ##
## schema, please take a look in doc/sql/upgrades for more         ##
## information.  See also the release NOTES for upgrade info.      ##
##                                                                 ##
#####################################################################

 Features:

  * ipdevpoll performance gains.
  * more debug logging options for ipdevpoll time statistics and job status.
  * improved ipdevpoll handling of renumbered ifindexes.
  * more graceful handling of DNS errors in ipdevpoll dnsname plugin.

 Bugfixes:

  * LP#633126 (netmap shows wrong topology for switches)
  * LP#643340 (Schedule maintenance doesnt pick up boxname)
  * LP#643474 (Location context lost when refining device history search)
  * LP#644142 (Maintenance crash when adding location or room components)
  * LP#644985 (Netmap doesn't link properly to IP Device Info)
  * LP#645892 (report: csv export does not export full report)
  * LP#646602 (ipdevpoll fails on Python 2.4)
  * LP#646607 (Fatal UnboundLocalError in snmptrapd under Python 2.4)
  * LP#648658 (AttributeError at /status/ - nav-3.6.0b6)
  * LP#648687 (Netmap does not show link traffic in 3.6 betas)
  * LP#649624 (eventEngine InvocationTargetException)
  * LP#649635 (report crashes on international characters in org, location)
  * LP#649636 (Duplicate interfaces after upgrade disrupt ipdevpoll)
  * LP#649640 (Interfaces with migrated OSPF metrics cannot be deleted)
  * LP#650976 (ipdevpoll : Save stage failed with unhandled AttributeError)
  * LP#655564 (NameError at /ipdevinfo/svitsj.foo.tld/)
  * LP#656263 (getBoksMacs is unable to find interfaces corresponding
               to CDP data)

Version 3.6.0b6
(released 23 September 2010)

#####################################################################
##  WARNING  WARNING  WARNING  WARNING  WARNING  WARNING  WARNING  ##
#####################################################################
##                                                                 ##
## This release makes changes to the NAV database. If you are      ##
## upgrading from a previous release you also need to upgrade your ##
## database schema. For information on how to upgrade the database ##
## schema, please take a look in doc/sql/upgrades for more         ##
## information.  See also the release NOTES for upgrade info.      ##
##                                                                 ##
#####################################################################

 Bugfixes:

  * LP#590765 (Accounting log in radius-module crashes when clicking on
               details-link)
  * LP#627352 (mcc.py crashes with NameError)
  * LP#627358 (ipdevpoll crashes with TypeError on Python 2.4)
  * LP#628012 (ipdevpoll crashes with SyntaxError on Python 2.4)
  * LP#628023 (ipdevpoll crashes with TypeError during exception handling
               under Python 2.4)
  * LP#628058 (invalid link to netbox report from vendor report ipcount column)
  * LP#632289 (All modules listed as "None" in ipdevinfo)
  * LP#633974 (ipdevpoll IntegrityError when using uppercase in
               NTNU-convention router port descriptions)
  * LP#634944 (Maximum recursion depth exceeded in ipdevpoll)
  * LP#634951 (ipdevpoll exception logging masks unhandled exceptions' origin)
  * LP#634958 (ipdevpoll: object of type 'NoneType' has no len())
  * LP#639604 (ranked statistics ignores 64-bit traffic counters)
  * LP#641315 (portname search from report overview page fails)
  * LP#643381 (Changing user's name resets password)
  * LP#643467 (Color legend for switch port activity always says "30 days")
  * LP#644161 (Network Explorer search requests fail with
               AttributeError/FieldError)
  * LP#644219 (Netmap UnicodeDecodeError)
  * LP#644339 (Router port count in report to high)
  * LP#644340 (invalid link from report swport (Module-link))
  * LP#644342 (Failing search forms in report front page)
  * LP#645144 (Status page ERROR: operator does not exist: integer = text)

Version 3.6.0b5
(released 26 August 2010)

#####################################################################
##  WARNING  WARNING  WARNING  WARNING  WARNING  WARNING  WARNING  ##
#####################################################################
##                                                                 ##
## This release makes changes to the NAV database. If you are      ##
## upgrading from a previous release you also need to upgrade your ##
## database schema. For information on how to upgrade the database ##
## schema, please take a look in doc/sql/upgrades for more         ##
## information.  See also the release NOTES for upgrade info.      ##
##                                                                 ##
#####################################################################

 Features:

  * ipdevpoll:
    - properly handle IP device type changes.
    - improved vlan/prefix handling.
    - no longer idles forever inside database transactions.

 Bugfixes:

  * LP#562242 (Prefix matrix crashes when viewing IPv6 scope)
  * LP#595796 (csv export does not work)
  * LP#596863 (remove deprecated database table fields)
  * LP#601001 (prefix report from IP address scope breaks)
  * LP#603585 (Link to machine tracker from ipdevinfo missing)
  * LP#623826 (extract_cricket_oids crashes on parsing cricket-conf.pl)

  * Checkboxes in seeddb interface would never be checked as they should be on
    page loads.
  * After having introduced continuous integration into our workflow, many
    small problems have been detected and fixed.


Version 3.6.0b4
(released 08 July 2010)

 Features:
  * The SMS daemon will now increase the delay between retries when SMS
    dispatch fails.  This should decrease the amount of spam from smsd when
    there are transient GSM failures.
  * ipdevpoll will now naively report module outages.
  * On timeouts and failures, ipdevpoll will reschedule jobs within 60 seconds.

 Bugfixes:

  * LP#537166 (Community indexing used for non-Cisco devices)
  * LP#589046 (ranked statistics displays no message when no results were
               found)
  * LP#595797 (link incident count in avail report to incidents)
  * LP#596852 (extract_cricket_oids.py uses the first result for "gConfigRoot"
               even if it's a comment)
  * LP#597569 (servicemon continues to monitor services removed from SeedDB)
  * LP#598104 (non-django web systems missing account context objects in
               templates)
  * LP#598111 (login page doesn't do utf-8)
  * LP#598362 (cam table not equipped for module names, getBoksMacs fails on
               insert)
  * LP#598426 (arnold presents active as 9999-12-31 23:59:59)
  * LP#598437 (mcc.py fails to move rrd file)
  * LP#598508 (smsd dies because of incorrect DB API usage)
  * LP#599260 (getBoksMacs SQL syntax error during interface update)
  * LP#600193 (duplicate ifindexes on migrated data cause ipdevpoll job fail)


Version 3.6.0b3
(released 24 June 2010)

#####################################################################
##  WARNING  WARNING  WARNING  WARNING  WARNING  WARNING  WARNING  ##
#####################################################################
##                                                                 ##
## This release makes changes to the NAV database. If you are      ##
## upgrading from a previous release you also need to upgrade your ##
## database schema. For information on how to upgrade the database ##
## schema, please take a look in doc/sql/upgrades for more         ##
## information.  See also the release NOTES for upgrade info.      ##
##                                                                 ##
#####################################################################

 Bugfixes:

  * LP#338655 (DNS checker doesn't report version)
  * LP#502877 (Default Location and Organisation in install)
  * LP#567840 (missing alertmsg.conf for cisco AP trap)
  * LP#589033 (SQL syntax errors in Arnold)
  * LP#591671 (snmptrapd only supports pysnmp2)
  * LP#593555 (Setting for default smtp-server)
  * LP#593645 (Arnold sends all e-mail to author's hard-coded address)
  * LP#595943 (ipdevpoll IntegrityError on insert/update to vlan table)
  * LP#595944 (ipdevpoll TypeError: unsupported operand type(s) for /:
               'NoneType' and 'float')
  * LP#596813 (Adding a new netbox crashes)
  * LP#596841 (Multiple vlans returned on lookup cause ipdevpoll crash)
  * LP#596857 (ipv6 prefixes are not collected for some Cisco devices)
  * LP#597579 (db trigger causes deadlocks in ipdevpoll)
  * LP#597589 (ipdevpoll does not check for interface mac address validity)

Version 3.6.0b2
(released 10 June 2010)

  * LP#567840 (missing alertmsg.conf for cisco AP trap)
  * LP#588270 (Error: 'column "to_intefaceid" of relation "swp_netbox" does not
               exist' in getBoksMacs)
  * LP#588669 (Switch port statistics are lost on upgrade to NAV 3.6.0b1)
  * LP#588676 (migrate_cricket.py says "No such file", with no indication of
               what file is missing)
  * LP#588700 (snmptrapd dies when using psycopg 2.0.7)
  * LP#588742 (pysnmp2 and pysnmp-se conflict)
  * LP#589087 (getBoksMacs error: column "swportid" does not exist)
  * LP#589597 (ipdevpoll not installed during regular make install)
  * LP#590747 (ipdevpoll leaks memory)
  * LP#591244 (ipdevpoll idles in transactions)

Version 3.6.0b1.1
(released 26 May 2010)

 An update to the b1 release with corrections to the database schema
 initialization and upgrade scripts, some of which were missing from the
 previous release.

 Bugfixes:

   * LP#585535 (manage.sql script broken in 3.6.0b1)
   * LP#585539 (DB upgrade script missing from 3.6.0b1)

Version 3.6.0b1
(released 21 May 2010)

#####################################################################
##  WARNING  WARNING  WARNING  WARNING  WARNING  WARNING  WARNING  ##
#####################################################################
##                                                                 ##
## This release makes substantial changes to the NAV database. If  ##
## you are upgrading from a previous release you also need to      ##
## upgrade your database schema. For information on how to upgrade ##
## the database schema, please take a look in                      ##
## doc/sql/upgrades/README . See also the release NOTES for more   ##
## upgrade info.                                                   ##
##                                                                 ##
#####################################################################

 New features and improvements:

  * Main SNMP collector rewritten from scratch, using Python.  The new design
    specifically avoids Cisco-centric assumptions, and should improve equipment
    support over time.

  * Various improvements to the data model:

    - All interfaces are now registered in the same table.  Switch ports have
      switch port numbers, while router ports have (layer 3) IP addresses
      attached.  Interfaces of seemingly other categories are also registered.

    - Allows interfaces to relate directly to an IP device.  This also means
      that NAV will no longer create fake modules for chassis-only devices.

    - Modules are now identified by textual names, not integers.  This is to
      support vendors that do not necessarily number modules.

  * MailIn, a framework for parsing e-mail alerts from third party systems and
    injecting events into NAV's event and alert queue.

  * Enhanced report tool flexibility.  Reports now support any valid
    PostgreSQL statement.

  * The report tool can now export results to downloadable CSV files.

  * Added a simple availability report summarizing all downtime during the last
    month.

  * Ignoring resolved alerts is now supported when queueing alerts in an alert
    profile.

  * The defunct device management tool has been replaced by a pure Device
    history tool.

  * The IP Info tool has been merged into the IP Device Info tool.

  * The Machine Tracker has been rewritten using Django.

  * Makecricketconfig has been rewritten in Python, and allows for more
    flexibility in configuring Cricket for statistics collection.

  * forgetSQL and psycopg1 dependencies have been removed.

 Bugfixes:

  * LP#483524 (Arnold: Make mistaken enabling of ports less likely)
  * LP#425700 (Arnold mac-search)
  * LP#411817 (logengine shouldn't delete messages on every run)
  * LP#393471 (Maintenance engine does not post on event queue)
  * LP#333208 (Unable to rename parent organizations)


Version 3.5.6
(released 07 April 2010)

Bugfixes:

  * LP#538001 (Inconsistency in ARP records)
  * LP#540213 (Confusing debug output in Alert Profiles)
  * LP#451933 (getBoksMacs SQL error: "insufficient data left in message")
  * LP#390577 (Wrong network sort order in prefix report)
  * LP#550738 (createdb.sh fails to set schema search path)
  * LP#551499 (Cricket cron job fails when using default autconf settings)

Version 3.5.5
(released 16 February 2010)

Bugfixes:

  * LP#383854 (Netmap RRD-values does not look for high speed data)
  * LP#390606 (Radius-GUI menu-tabs doesn't show)
  * LP#392475 (No such file or directory: '/etc/nav/rrdBrowser.conf')
  * LP#395091 (cleanrrds.pl does not support timeformat from gfind)
  * LP#395185 (Adding new components to a existing maintenance task forces you
               to create a new task)
  * LP#410168 (Alert Profiles crashes on filter deletion)
  * LP#412996 (Invalid Reports URL after login)
  * LP#416833 (Switch port report's links to machinetracker are faulty)
  * LP#419750 (Multiple Cheetah templates fail to compile due to wrong
               encoding)
  * LP#436589 (Radius link to session-details lead to wrong session)
  * LP#450279 (UnboundLocalErrors cause smsd crash)
  * LP#485725 (uninettmaildispatcher plugin throws python NameError on SMTP
               server error)
  * LP#485785 (Alertengine requires SMTP server on localhost)
  * LP#492188 (Missing 404.html - Django error in NAV-3.5.4)
  * LP#494036 (AlertEngine does not handle inconsistent database state)
  * LP#515400 (Jabber dispatcher blocks due to hanging jabber-server blocking
               alertengine)
  * LP#520505 (Alertengine reinitialises handlers for every send)

Version 3.5.4
(released 14 May 2009)

Regressions:

  * LP#376430 (Web login fails under Python >= 2.5)


Version 3.5.3
(released 13 May 2009)

New feature:

  * getBoksMacs (the camlogger) will attempt to retrieve the list of active
    VLANs on a Cisco device directly, to ensure it has an updated and accurate
    list of separate forwarding databases.  This should mostly solve the
    problem described in the currently last question of the NAV FAQ.

Bugfixes:

  * LP#276248 (Small css rendering bug in MachineTracker)
  * LP#324769 (netmap: lines do not terminate on the router)
  * LP#338638 (DC service checker doesn't work)
  * LP#338649 (DNS service checker doesn't work)
  * LP#338715 (RPC service checker doesn't work)
  * LP#338725 (SMB service checker doesn't work)
  * LP#341575 (ipdevinfo service list crashes)
  * LP#344140 (dnsMismatch shown as Downtime in IP Device Info)
  * LP#345783 (IP Device Availability shown as N/A, should be 100%)
  * LP#345853 (DataIOExceptions from Netmap when using Windows)
  * LP#347226 (AlertEngine mailbombs: AlertQueueMessage matching query does
               not exist)
  * LP#347776 (logengine crash on log messages with years in their timestamps)
  * LP#348853 (AttributeError on Alert Profiles permissions page)
  * LP#348892 (AlertEngine fails to confirm SMS privilege for non-admin users)
  * LP#351499 (Advanced search in reports crashes in Internet Explorer)
  * LP#352236 ("Delete selected" button on My SMS page, but there's nothing to
               delete.)
  * LP#352316 (Servicemon dies without a trace)
  * LP#353121 (No alert information when alerttype is missing from
               alertmsg.conf)
  * LP#366032 (Service availability shown as N/A, should be 100%)


Version 3.5.2
(released 17 March 2009)

 Security fixes:

  * LP#340516 (XSS on login-page)
  * LP#340542 (Possible XSS in Arnold)

 Bugfixes:

  * LP#285349 (ranked stat should include router ports)
  * LP#285352 (ranked stat sysuptime does not provide link to cricket)
  * LP#319590 (Cannot delete quarantine vlans in Arnold)
  * LP#319594 (Duplicate quarantine vlans can be registered in Arnold)
  * LP#334789 (Arnold crash when enabling missing port)
  * LP#341099 (Most alerts queued for daily or weekly dispatch are
               never dispatched)
  * LP#341561 (Servicemon crashes when service checker init fails)
  * LP#341617 (DummyChecker crashes servicemon in NAV 3.5.1)
  * LP#341619 (PostgreSQLChecker crashes servicemon in NAV 3.5.1)
  * LP#341733 (Multiple simultaneous pping processes)

Version 3.5.1
(released 09 March 2009)

Bugfixes:

  * LP#285362 (netmap: link to ipdevinfo port view on links)
  * LP#290192 (getBoksMacs syntax error SQLExceptions)
  * LP#322328 (Netmap backend fails when nav session id is missing)
  * LP#323087 (Parsing of VLAN routing interfaces is case sensitive)
  * LP#328451 (snmptrapd idles in db transactions)
  * LP#328544 (a hyphen in the organisation name results in an exception in
               useradmin)
  * LP#328959 (AlertEngine errormail storm on empty alert address)
  * LP#330058 (TypeError in IP Device Info)
  * LP#330062 (NullPointer and DataIOExceptions from Netmap)
  * LP#330425 (Undocumented dependency to python-xmpp)
  * LP#330426 (AlertEngine mailbombs admin on plugin failure)
  * LP#330436 (AlertEngine Jabber plugin crashes on missing config)
  * LP#330464 (Alerts sent outside of timeperiod)
  * LP#330513 (NameErrors in t1000.py)
  * LP#330914 (ipdevinfo crashes when room or org id contains spaces)
  * LP#330981 (SMTP service checker effectively DOSes SMTP server)
  * LP#335326 (Multiple simultaneous servicemon processes)
  * LP#335412 (Missing port number results in no Cricket stats for port)
  * LP#335462 (Status page crashes under PostgreSQL 8.3)
  * LP#335474 (Duplicate alerts sent to same address)
  * LP#337220 (smsd and snmptrapd don't clean up their pidfiles)
  * LP#337694 (radiusparser crash with UnboundLocalError)
  * LP#338254 (AlertEngine crashes when profile with queued alerts is
               deactivated)


Version 3.5.0
(released 22 January 2009)

  * LP#294191 (Useradmin and Userinfo gives Page not found (404))
  * LP#300649 (snmptrapd logs crash as normal exit)
  * LP#300657 (snmptrapd crashes while parsing a trap)
  * LP#302740 (autoenable in Arnold is not working)
  * LP#303120 (Machine Tracker switch search by IP address produces
               erroneous results)
  * LP#308943 (Quarantine VLAN dropdown list does not appear)
  * LP#309287 (Attempt to move or delete filter in filter group
               crashes Alert Profiles)
  * LP#309290 (Attempt to confirm filter expression deletion does not
               work)
  * LP#309703 (Freetext search in maintenance does not work with IE)
  * LP#315380 (No SMS alerts sent in NAV 3.5.0b3)
  * LP#316281 (snmptrapd crashes on SIGHUP signal)
  * LP#317028 (Undocumented dependency to pyrad)
  * LP#317413 (Missing argument to changePortStatus in arnold library)

Version 3.5.0b3
(release 04 December 2008)

#####################################################################
##  WARNING  WARNING  WARNING  WARNING  WARNING  WARNING  WARNING  ##
#####################################################################
##                                                                 ##
## This release makes changes to the NAV database. If you are      ##
## upgrading from a previous release you also need to upgrade your ##
## database schema. For information on how to upgrade the database ##
## schema, please take a look in doc/sql/upgrades for more         ##
## information.  See also the release NOTES for upgrade info.      ##
##                                                                 ##
#####################################################################

 Bugfixes:

  * LP#285360 (netmap: interfaces swapped in popup view)
  * LP#285361 (netmap: use domain_suffix for shorter names)
  * LP#286922 (Netmap displays layer 2 links as layer 3 links)
  * LP#291551 (Alerts queued for daily dispatch are never sent)
  * LP#293519 (Radius accounting log search crashes on blank username
               or iprange)
  * LP#293531 (ipdevinfo does not redirect directly to ipdevice when
               domain_suffix is not given)
  * LP#293624 (AlertEngine crashes with UnboundLocalError for local
               variable 'num_sent_alerts')
  * LP#294075 (Alter the popup text order on ports in ipdevinfo)
  * LP#294191 (Useradmin and Userinfo gives Page not found (404))
  * LP#294578 (AlertEngine crashes with UnboundLocalError for local
               variable 'queued_alerts')
  * LP#294590 ("connected to" missing from GSW port details in ipdevinfo)
  * LP#298034 (ipdevinfo crash on missing availability stats)
  * LP#298039 (3.5 sql upgrade script does not flush old alerts from db)
  * LP#299851 (Cannot view public filters and filter groups)
  * LP#300449 (Make metanav and launchpad links more accessible)
  * LP#302412 (Add link from alert queue to alerts table)
  * LP#303967 (AlertEngine crash: global name 'TimePeriod' is not defined)
  * LP#303969 (AlertEngine crash: AlertEngine crash: object has no
               attribute 'timperiod_set')
  * LP#303977 (navTemplate.py missing from NAV 3.5 betas)
  * LP#305159 (Report advanced search form cannot be opened)


Version 3.5.0b2
(released 03 November 2008)

#####################################################################
##  WARNING  WARNING  WARNING  WARNING  WARNING  WARNING  WARNING  ##
#####################################################################
##                                                                 ##
## This release makes changes to the NAV database. If you are      ##
## upgrading from a previous release you also need to upgrade your ##
## database schema. For information on how to upgrade the database ##
## schema, please take a look in doc/sql/upgrades for more         ##
## information.  See also the release NOTES for upgrade info.      ##
##                                                                 ##
#####################################################################

 New features and improvements:

  * Radius accounting module added.  Enables NAV to store accounting logs from
    FreeRADIUS servers in the database, and search this data in the web
    interface.

  * HP SwitchStack support removed.  This functionality would cause much grief
    for those who have non-SwitchStack devices from HP.  See release NOTES for
    more information about migrating to this version if you monitor HP
    devices.

  * The report tool now displays the timestamp of report results.  This
    enables the user to see whether the results are retrieved live or from the
    report cache.  The cache is now also invalidated immediately if the report
    configuration files are changed.

 Bugfixes:

  * LP#273030 (getDeviceData crashes with ConcurrentModificationException)
  * LP#276225 (Local reports crash)
  * LP#276230 (Report name missing from automated report list)
  * LP#276246 (Report's advanced search form cannot be closed)
  * LP#277569 (Duplicate result rows in Machine Tracker)
  * LP#280145 (getDeviceData and eventEngine stop working after PostgreSQL
               disconnect)
  * LP#283102 (ARP records are wrongly associated with scope/static/reserved
               prefixes)
  * LP#284939 (AlertEngine resends alerts over and over)
  * LP#284950 (AlertEngine re-sends SMS messages indefinitely)
  * LP#284952 (AlertEngine logs are too verbose at loglevel INFO)
  * LP#285328 (ipdevinfo crashes with TypeError traceback)
  * LP#285331 (Duplicate RRD file references)
  * LP#286309 (Add new subscription should check for missing alertaddres and
               filtergroups)
  * LP#287434 (DEFAULT_FROM_EMAIL setting missing from nav.conf example)
  * LP#289823 (AlertEngine idles in transactions)
  * LP#289825 (AlertEngine eats RAM)

 
Version 3.5.0b1
(released 07 October 2008)

#####################################################################
##  WARNING  WARNING  WARNING  WARNING  WARNING  WARNING  WARNING  ##
#####################################################################
##                                                                 ##
## This release makes substantial changes to the NAV database. If  ##
## you are upgrading from a previous release you also need to      ##
## upgrade your database schema. For information on how to upgrade ##
## the database schema, please take a look in                      ##
## doc/sql/upgrades/README . See also the release NOTES for more   ##
## upgrade info.                                                   ##
##                                                                 ##
#####################################################################

 Launchpad.net has replaced SourceForge.net as NAV's project site
 provider.  All bug/feature number references from here on are
 prefixed with 'LP#'.

 New features and improvements:

  * The four NAV databases are merged into a single database.

  * IP Device Center is replaced by IP Device Info, written from
    scratch using Django.
  
  * Alert Profiles, user admin, user info and network explorer web
    tools rewritten from scratch using Python/Django.

  * AlertEngine har been rewritten from scratch using Python.

  * Netmap replaces the old Traffic Map solution.

  * Tomcat and PHP are no longer needed by NAV.

  * The report tool now supports local site reports using
    report.local.conf, while the report.conf distributed with NAV can
    be kept untouched.

  * Reports can now be configured to display column sum totals.

  * All available reports can now be listed, so they'll be available
    even if someone forgot to update the front.html configuration
    file.

  * More flexible location/room/device lookups and selects in the
    maintenance and device management interfaces.

  * LP#258331 (Warn user when port activity interval is larger than
               the actual data set)
  * LP#258340 (Additional information on switch ports)
  * LP#263610 (List more info about SRVs)
  * LP#263897 (Add a duplex mismatch report)
  * LP#263899 (Add a spanning tree blocked ports report)

 Bugfixes:

  * LP#262301 (Machine tracker links to ipdevinfo using wrong sysname
               for old records)
  * LP#258304 (Bug in color legend, browse/activity port view)


Version 3.4.4
(released 29 October 2008)

 Bugfixes:

  * LP#263931 regression (Status subsystem crashes when there are custom 
              status page preferences)
  * LP#273030 (getDeviceData crashes with ConcurrentModificationException)
  * LP#273866 (servicemon potentially crashes during NTP clock adjustments)
  * LP#277569 (Duplicate result rows in Machine Tracker)
  * LP#280145 (getDeviceData and eventEngine stop working after PostgreSQL
               disconnect)
  * LP#283102 (ARP records are wrongly associated with
               scope/static/reserved prefixes)


Version 3.4.3
(released 16 September 2008)

#####################################################################
##  WARNING  WARNING  WARNING  WARNING  WARNING  WARNING  WARNING  ##
#####################################################################
##                                                                 ##
## This release fixes bugs in the NAV database. If you are         ##
## upgrading from a previous release you also need to upgrade your ##
## database schema. For information on how to upgrade, see the     ##
## release NOTES and the contents of doc/sql/upgrades for more     ##
## information.                                                    ##
##                                                                 ##
#####################################################################

 Bugfixes:

  * LP#262303 (Searching an entire IPv6 subnet hangs the Machine Tracker)
  * LP#262296 (Remove obsolete cricketoids.txt)
  * LP#262287 (Arnold SyntaxWarning: name 'manage' is assigned to before
               global declaration)
  * LP#263931 (Status subsystem crashes when there are custom status page
               preferences)
  * LP#264226 (AttributeError: 'NoneType' object has no attribute 'save')
  * LP#264690 (report template loads deprecated javascript which slows down
               page loading)
  * LP#264318 (Make NAV use PySNMPv2 on Ubuntu Hardy)
  * LP#264731 (unrecognizedCDP report fails on PostgreSQL 8.3)
  * LP#258271 (unwanted static option in prefix in edit db)
  * LP#260330 (Error in 3.4.2.sql)
  * LP#258282 (smsd only logs to stderr before forking)
  * LP#258283 (smsd runs happily along with no configured dispatchers)
  * LP#264274 (Status preference page reloads every 30 seconds)

Version 3.4.2
(released 01 August 2008)

#####################################################################
##  WARNING  WARNING  WARNING  WARNING  WARNING  WARNING  WARNING  ##
#####################################################################
##                                                                 ##
## This release fixes bugs in the NAV database. If you are         ##
## upgrading from a previous release you also need to upgrade your ##
## database schema. For information on how to upgrade the database ##
## schema, please take a look in doc/sql/upgrades for more         ##
## information.  See also the release NOTES for upgrade info.      ##
##                                                                 ##
#####################################################################

 Bugfixes:

  * SF#1805509 (EditDB says: Unsupported SNMP protocol version: 0)
  * SF#2023345 (Errors in manage.sql)
    - This fix requires manual intervention; must run SQL script
      doc/sql/upgrades/3.4.2.sql
  * SF#2031154 (Report pages load unnormally slow)
  * Various small fixes to the Netmap beta/preview.

Version 3.4.1
(released 15  July 2008)

 Bugfixes:

  * SF#1967784 (Cheetah 2.0.1 errors on some templates in NAV 3.4)
  * SF#1967947 (Building NAV 3.4.0 for packaging fails on Netmap)
  * SF#1990664 (IP Device info crashes)
  * SF#1991654 (Many PHP errors in AlertProfiles under PHP5)
  * SF#1992863 (Arnold presents wrong ports when detentioning)
  * SF#2008627 (IP scope matrix crashes in NAV 3.4)
  * SF#2014809 (UnicodeDecodeError in IP Device Info)
  * SF#2016635 (Status page crashes under PostgreSQL 8.3)
  * SF#2017947 (Maintenance engine crashes under PostgreSQL 8.3)
  * SF#2018505 (Register device RMA crashes)
  * SF#2018579 (Messages RSS feed crashes)

 Also includes various small updates to the Netmap preview version.


Version 3.4.0
(released 16 May 2008)

#####################################################################
##  WARNING  WARNING  WARNING  WARNING  WARNING  WARNING  WARNING  ##
#####################################################################
##                                                                 ##
## This release makes changes to the NAV database. If you are      ##
## upgrading from a previous release you also need to upgrade your ##
## database schema. For information on how to upgrade the database ##
## schema, please take a look in doc/sql/upgrades for more         ##
## information.  See also the release NOTES for upgrade info.      ##
##                                                                 ##
#####################################################################

 New features and improvements:

  * IPv6 prefixes are collected.

  * Router IPv6 neighboring caches are now collected and made
    searchable in the Machine Tracker.

  * IP address matrix report rewritten to also support IPv6 address
    ranges.

  * New Netmap preview included.

  * New IP Device Info preview included.

  * arplogger (iptrace) has been reimplemented as a getDeviceData
    plugin.  Starting/stopping iptrace is no longer possible with the
    nav command.

  * Advanced report search form can be opened/closed without reloading
    the entire report page (requires Javascript-enabled browser)

  * More flexible configuration of LDAP authentication allows more
    ways to organize objects in LDAP servers.  Now also allows TLS
    encryption of LDAP connections.

  * Machine tracker now links to IP Device Info for individual ports
    found in searches.

  * Specific prefixes can now be ignored by getDeviceData based on
    configuration file setting.

 Bugfixes:

  * SF#1680011 (User admin panel crashes with orgid > 10 chars)
  * SF#1702800 (The IP Device Center does not properly flag disabled ports)
    This was a regression fix.
  * SF#1707993 (Character encoding problems in Cricket configuration)
  * SF#1716297 ("PSQLException: The column name prefixid not found" in gDD)
  * SF#1949567 (eventEngine posts duplicate alert for duplicate start event)
  * SF#1954786 (makecricketconfig.pl does not escape descriptions)


Version 3.3.3
(released 14 March 2008)

#####################################################################
##  WARNING  WARNING  WARNING  WARNING  WARNING  WARNING  WARNING  ##
#####################################################################
##                                                                 ##
## This release makes changes to the NAV database. If you are      ##
## upgrading from a previous release you also need to upgrade your ##
## database schema. For information on how to upgrade the database ##
## schema, please take a look in doc/sql/upgrades for more         ##
## information.  See also the release NOTES for upgrade info.      ##
##                                                                 ##
#####################################################################

 Bugfixes:

  * SF#1897681 (Wrong traffic counters used on Juniper devices)
  * SF#1899431 (ARP records munged on router or prefix removal)
  * SF#1899476 (CAM records munged on netbox removal)

Version 3.3.2
(released 10 December 2007)

 Bugfixes:

  * SF#1831074 ("Value %r not a number" in IP device center)
  * SF#1847738 (t1000 uses wrong field in database for fetching module)
  * SF#1847772 (No switch ports in IP Device Center for some switches)
  * SF#1847776 (Arnold blocks wrong switch ports on some HP switches)
  * SF#1847934 (Compile error in FrontpageTemplate.tmpl using old Cheetah)

Version 3.3.1
(released 08 November 2007)

 Bugfixes:

  * SF#1550393 (HW/SW/FW versions flipping back and forth on devices)
  * SF#1811548 (Wrong results in port activity view in IP Device Center)
  * SF#1812189 (NAV says no cam table support for many switches)
  * SF#1815618 (ERROR: relation "arp" does not exist in manage.sql)
  * SF#1815756 (Service status matrix has become cluttered in NAV 3.3.0)
  * SF#1822583 (Crazy numbers in ranked statistics)
  * SF#1822650 (snmptrapd is unable to load any handler modules)
  * SF#1822651 (snmptrapd loads plugins only when traps are received)
  * SF#1822731 (snmptrapd fails with a TypeError)
  * SF#1822760 (Browsing service details fails with PostgreSQL >= 8.2)
  * SF#1828136 (arplogger closes all arp records from non-responsive routers)

Version 3.3.0
(released 01 October 2007)

#####################################################################
##  WARNING  WARNING  WARNING  WARNING  WARNING  WARNING  WARNING  ##
#####################################################################
##                                                                 ##
## This release makes changes to the NAV database. If you are      ##
## upgrading from a previous release you also need to upgrade your ##
## database schema. For information on how to upgrade the database ##
## schema, please take a look in doc/sql/upgrades for more         ##
## information.                                                    ##
##                                                                 ##
#####################################################################

 New features and improvements:

  * Plugin-based SNMP trap reception daemon.  Comes ready with plugins
    for LINKUP/LINKDOWN traps and association traps from Airespace
    equipment (Cisco WLAN Controllers).

  * Greatly improved browsing and searching of device history in
    device management web tool.

  * Redesigned web interface to make it more concise.

  * Switch port numbers replaced by interface names as identifiers in
    all parts of the interface, including the Machine Tracker.

  * IP Device Center now has a tab to display router ports on modules,
    and also has detail views for router ports.

  * SF#1556369 (Support machine tracker switch searches by IP address).

  * Status page automatically refreshes every 30 seconds.

  * Logengine can now parse syslog files using a user defined
    character set (whereas it would previously choke on non-ASCII
    Latin-1 characters being inserted in the database).

 Bugfixes:

  * SF#1733239 (SQL character encoding errors in logengine)
  * SF#1750311 (Status subsystem crashes under mod_python 3.3.1)
  * SF#1733356 (Alert profile filters based on subcategory do not work)
  * SF#1660467 (Status Page crashes when box is down/on maintenance)
  * SF#1742713 (Messages retains db connections between browser requests)
  * SF#1739532 (l2trace crashes with traceback when searching by dns name)
  * SF#1702676 (EditDB assumes all SNMP devices can speak SNMPv1)
  * SF#1724688 (Missing quotes in arnold.pl)
  * SF#1798698 (PSQLException: This statement has been closed)
  * SF#1792351 (No traffic map load data with PostgreSQL 8.2.x)
  * SF#1801886 (getBoksMacs throws SQLExceptions for LLDP-enabled devices)

 Also various other small bugfixes and improvements.

Version 3.2.2
(released 01 May 2007)

 Bugfixes:

  * SF#1550393 (Hardware version flipping back and forth on devices)
  * SF#1588465 (moduleState quarantine does not work)
  * SF#1669763 (Port numbers are wrong on CatOS switches)
  * SF#1669975 (Cisco VLAN interfaces are not properly ignored as swports)
  * SF#1675508 (getDeviceData produces OutOfMemoryErrors and freaks out)
  * SF#1680004 (EditDB crashes when adding a room that already exists)
  * SF#1681256 (t1000.pl refers to non-existant database fields)
  * SF#1689137 (The OID tester ignores responses with empty strings)
  * SF#1697527 (NAV daemons don't properly re-open log files on SIGHUP)
  * SF#1699058 (The SMS daemon dies on temporary dispatcher failures)
  * SF#1699068 (smsd/gammu doesn't see that SMS was successfully sent)
  * SF#1702800 (The IP Device Center does not properly flag disabled ports)
  * SF#1677074 (Router temperature over 300M degrees Celsius in Cricket)
  * SF#1702860 (EditDB crashes when attempting to add a service)
  * SF#1661395 (SMSD's BoostDispatcher crashes)
  * SF#1704164 (Confusing label "Last seen on switch" in IP info center)

 Also various other small improvements.

Version 3.2.1
(released 16 February 2007)

 Bugfixes:

  * SF#1661327 (Makecricketconfig uses 64-bit counters where not supported)
  * SF#1660516 (eventEngine does not work in NAV 3.2.0)
  * SF#1649947 (My SMS crashes if user has no sms alert address)
  * SF#1661381 (SMSD's database queue fails with SQL syntax error)

Version 3.2.0
(released 02 February 2007)

#####################################################################
##  WARNING  WARNING  WARNING  WARNING  WARNING  WARNING  WARNING  ##
#####################################################################
##                                                                 ##
## This release makes changes to the NAV database. If you are      ##
## upgrading from a previous release you also need to upgrade your ##
## database schema. For information on how to upgrade the database ##
## schema, please take a look in doc/sql/upgrades for more         ##
## information.                                                    ##
##                                                                 ##
#####################################################################

 New features and improvements:

  * New messages and maintenance web tools, rewritten from scratch, replace the
    old messages system. The maintenance tool features a calendar for ease of
    use.

  * SMS Daemon rewritten in Python, now extensible with dispatcher plugins.
    Existing plugins for Gammu, Boost Communications (www.boostcom.no) and
    e-mail gateways.

  * New link from alert profiles enables users to see their own SMS queues.

  * More information and links in the IP Device Browser. Among other things:
    New color for 10gig ports, displays serial number, displays software
    version and displays "first discovered by NAV" time.

  * Full description (ifAlias) string now stored for gwports too.

  * All reports have been revised.  A new report lists unrecognized CDP
    neighbours seen by NAV.  Reports now display 1000 rows per page by default,
    instead of 100.

  * The status page now shows devices and services on maintenance.

  * A new tool to show ranked statistical data collected by NAV/Cricket.
    Useful for checking which routers/switches have the highest CPU
    utilization, which interfaces have the most traffic, etc.

  * NAV now configures Cricket to utilize 64-bit traffic counters where
    applicable, preventing counter wrap-around problems for saturated links and
    reducing collection frequency for gigabit interfaces from once a 1 minute
    to once every 5 minutes.

  * Room IDs can now be changed in EditDB

  * The OID tester component of getDeviceData now runs faster, by not issuing
    unnecessary indexed community snmp queries.

  * New About-page in web interface.

  * HTML templates restructured, much of the web interface will now validate as
    XHTML 1.0 Transitional.

  * NAV installation can now properly report its own version number.

  * JVM options can now be configured individually for Java bases subsystems in
    nav.conf.  Java subsystems can now also be configured to use an alternate
    JVM installation using the JAVA_HOME variable in nav.conf.

  * Cleaned up output from nav start/stop/status commands, to increase
    legibility.

  * Removed gDD dependency on the system's /usr/bin/host program.

  * Arplogger now ignores routers that are known to be down, instead of spewing
    SNMP query errors by e-mail.

  * IP Devices can now be deleted directly from the Edit IP Device form in
    EditDB.

  * Nice, new icons for several web tools, now with SVG source files.

 Bugfixes:

  * Many SQL errors related to missing tables in FROM clauses fixed.

  * Fixed bug #1551839 (Cannot change IP address in EditDB)
  
  * Fixed bug #1602315 (EditDB crashes when attempting to delete rooms in use)

  * Fixed bug #1643321 (EditDB crashes when entering invalid IP address)

  * Fixed bug which crashed EditDB when devices returned SNMP Integer values as
    serial numbers.

  * Arnold now properly blocks switch ports on HP equipment.

  * Changed inefficient hash indexes which caused the logengine (syslog
    analyzer) to run extremely slowly and PostgreSQL to run up an insane server
    load.

  * Fixed bug that occurred spuriously, causing the Prefix Matrix to believe an
    entire network scope was a subnet on its own.

  * makecricketconfig.pl would set strange umask values when writing
    cricket-config, which would cause permission problems and possibly make
    graphs disappear from the Cricket web interface.

  * ... and various other small bugs.


Version 3.1.1
(released 08 November 2006)

 Security fixes:

 * The session mechanism of the web interface contained a potential directory
   traversal vulnerability.  A mitigating factor was that an attacker would
   first need write access to the local file system of the NAV server.  The
   vulnerability was discovered by Jim Gallacher, and is similar to a
   vulnerability discovered in mod_python:
   http://issues.apache.org/jira/browse/MODPYTHON-135

 Bugfixes:

 * getDeviceData no longer attempts to map Cisco submodules into NAV's data
   model.  This solves several Cisco related module problems.

 * Any module without switch ports would erroneously be detected as down when
   the module monitor ran single handedly.  Typically, they would stay marked
   as down for five hours, go up for one hour, then down again for another
   five (#1583453).

 * getDeviceData threads working with equipment that enabled VLANs above 1023
   would crash, causing incomplete information to be collected from these
   devices..  It no longer crashes, but NAV still will not properly support
   more than 1024 vlans (#1518783)

 * getDeviceData should no longer generate repeated, incorrect
   deviceHwVerChanged alerts for HP equipment (#1550393).

 * Fixed bug that would cause a getDeviceData collector thread to crash when a
   device appeared not to support the ifHighSpeed OID.

 * A couple of getDeviceData plugins had NullPointerExceptions.

 * Initial Cricket/makecricketconfig setup was botched after directory
   restructuing.  Makecricketconfig is now more flexible when locating a
   system's cricket installation, and where its config and data are placed.

 * Some SQL errors in EditDB were fixed.

 * Fixed bugs in SNMP getnext handling in EditDB.

 * Fixed an EditDB hardcoded limitation of 10 characters in an IP device's
   orgid field - the database allows up to 30 characters.

 * EditDB would crash when inserting devices that happened to return non-ASCII
   serial numbers.  Non-ASCII serial numbers are now ignored.

 * Removed code from networkDiscovery that attempted to traverse non-routed
   VLANs.  This code was not properly tested, and potentially caused several
   topology related problems.

 * Build/install errors related to Arnold were fixed.

 * A bug caused by hardcoded values in Arnold prevented it from blocking ports
   on equipment of other categories than EDGE, even if it was configured to
   allow this.

 * Status page preferences no longer crashes with a Python traceback
   (#1521695).

 * The Traffic Map admin buttons no longer disappear when the Traffic Map
   applet is reloaded (#1495566).
 
 * The traffic map would never display any load data for links on interfaces
   with spaces in their names (such as ATM interfaces on Cisco devices).

 * The "black load" syndrome of the Traffic Map has been compensated for. 

 * The cam collector would not insert port numbers in cam records unless NAV
   had collected proper ifName/ifDescr values for the ports in question.

 * The pping and servicemon processes now properly perform a double fork and
   detach completely from the controlling terminal when daemonized.  When the
   daemons had been started/restarted in an SSH session, this bug would
   sometimes cause said SSH session to hang on logout.

 * Fixed a bug which rendered NAV's Cheetah templates incompatible with
   Cheetah 2.

 * Various other small bugfixes and cosmetic changes.


Version 3.1.0
(released 30 June 2006)

#####################################################################
##  WARNING  WARNING  WARNING  WARNING  WARNING  WARNING  WARNING  ##
#####################################################################
##                                                                 ##
## This release makes changes to the NAV database. If you are      ##
## upgrading from a previous release you also need to upgrade your ##
## database schema. For information on how to upgrade the database ##
## schema, please take a look in doc/sql/upgrades for more         ##
## information.                                                    ##
##                                                                 ##
#####################################################################

 New features and improvements:

 * Arnold, a subsystem to block users' switch ports by using NAV's
   Machine Tracker data.

 * IP Information Center web tool, displays any information NAV has on
   single IP addresses.

 * Extra tab on IP Device Center to illustrate switch port usage.

 * The IP Device Center will now display a device's software version,
   and a timestamp of the last update made by getDeviceData.  

 * A "refresh" link on the IP Device Center allows the user to trigger
   a new collection run to refresh the device data.

 * l2trace web tool, enables users to trace network paths on layer
   two.

 * Autodiscovery command line tool added to contrib.  This tool will
   try to discover every managed network device within your network,
   and add them to NAV.

 * All logged in users are now considered members of the new system
   group "Authenticated Users".  Minimum privileges for authenticated
   users can be granted to this group.

 * Password hashes stored in the account database are now salted, for
   slightly enhanced security.

 * NAV now supports reading interface speeds from the ifHighSpeed OID,
   thus supporting speeds above 4.2Gbps.

 * Initial db setup now suggests creating only one database user,
   instead of the previous two.

 Bugfixes:

 * Dependency on pysnmp=3.3.5 (the unstable dev branch) has been
   removed, please downgrade to pysnmp 2.

 * EditDB no longer crashes when adding devices that report duplicate
   serial numbers.

 * AlertEngine would crash when concatenating several queued alerts
   into one SMS message.

 * AlertEngine would, under certain circumstances, not delete a user's
   queued alerts, resulting in constant retransmission of the same
   queued alerts.

 * Some improved debug logging in AlertEngine.

 * DNS lookups in getDeviceData are slightly more robust.

 * The cam logger now runs 4 times an hour, as opposed to once every
   hour, which was not a very good default.

 * Missing Traffic Map icons were added.

 * Machine Tracker would crash when doing DNS lookups on inactive host
   searches (#1509944).

Version 3.0.1
(released 28 April 2006)

 Security fixes:

 * The report interface failed to properly sanitize user input,
   potentially allowing for SQL injections.

 Bugfixes:

 * Some modules import python profiling modules that aren't always
   part of the standard distribution.

 * pping would crash if there was no route to a host.

 * SQL Errors in the server and trunked core switch ports reports.

 * Some devices would never be taken off maintenance.

 * The default web greeting still mentioned the word "beta"

 * The SMTP service checker didn't properly extract version
   information from all SMTP server banners.

 * Registering mixed case device names as sysnames or DNS names would
   result in dnsMismatch alerts.

 * dnsMismatch alert text would use the DNS name as both the sysname
   and DNS name values, confusing the receiver as to what the actual
   problem was.

 * getBoksMacs/mactrace would crash under specific, hard to reproduce
   circumstances.

 * There were potential syntax errors in the NAV perl API with newer
   Perl versions.

 * Some NAV processes would not gracefully close database connections
   on exit.

 * Several parts of the web interface would report InterfaceErrors if
   a database connection was temporarily dropped by the database
   server.  Please report any further occurrences of these errors.

 * Newer versions of Firefox would not properly render the table
   graphics of the web interface.

 * The machine tracker would not properly sanitize user input IP
   addresses, leading to strange errors and backtraces in the web
   interface.

 * The Alert Engine would did not delete processed entries from the
   alert queue, which caused the database table to grow indefinitely.

 * Much of the Alert Engine's debug logs were unreadable because they
   referred to many entities by their internal database IDs.
 
 * The type information shipped with NAV incorrectly specified that
   Cisco 3750 and 2970 based devices did not support the cs@vlan
   convention, thus disabling proper CAM table collection from these
   devices.

 * The HTML on the NAV login page would be sent as plain text under
   newer versions of mod_python.


Version 3.0.0
(released 16 September 2005)

 Improvements:

 * Fixed a bug in maintengine which prevented it from doing it's job when the
   database was busy/overloaded.

 * Fixed a bug in the integration between Alert Profiles (PHP) and the Cheetah
   templating system (Python), which would cause the Alert Profiles web
   interface to act up.

 * Character coding information added to all NAV-original Python programs.

 * Fixed a bug which cleared a user's password if the account editing form of
   Useradmin was submitted without changes.

 * NetworkDiscovery now only checks for closed vlans on active ports.

 * Fixed a NullPointerException in getDeviceData.

 * Fixed various problems with Cisco module/submodule translation in
   getDeviceData.

 * Fixed a AlertEngine/getDeviceData combination bug which caused AlertEngine
   to log loads of long error messages on events that lacked an alerttype
   suggestion.

 * New option to have AlertEngine log error messages to a separate error log.

 * AlertEngine now sends error alerts if an alerttype has no configured subject
   line in alertmsg.conf.

 * Added report shortcut to search for strings in prefix-netident (added to the
   front.html config file)

 * Added link from Report to the previously hidden feature "service matrix" of
   the IP Device Center (added to the front.html config file)


Version 3.0_rc2
(released 20 July 2005)

 Improvements:

 * More data for the snmpoid table, please run the new snmpoid.sql to
   ensure your system will work after an upgrade.

 * The Service Monitor's RPC plugin no longer complains loudly to
   stderr.

 * The Messages and Report web interfaces will no longer
   intermittently cross-over mysteriously.

 * The alert message texts have been updated to contain messages for
   all known alerts.

 * Overlapping time periods in an alert profile will no longer cause
   double alerts to be sent.

 * Modules that are down can now actually be found and deleted in the
   Device Management interface.

 * The Traffic Map system and Network Explorer can now be properly
   configured to run without a single NAV root directory.

 * Alert Profiles web pages now include the correct stylesheets, so it
   won't look as funny.

 * Several getDeviceData-related problems were ironed out.

 * The menu on Messages' maintenance list is no longer ugly.

 * IP devices put on maintenance will now be taken off maintenance,
   instead of remaining on maintenance forever.

 * Maintenance-scheduled IP devices can now be properly deleted from
   messages.

 * Next/previous page-links in reports will now work properly even
   when using advanced search options.  Also, advanced searching on
   database fields that contain underscores (like sw_ver) will now
   work.

 * Performance improvements in the IP Device Center.


Version 3.0_rc1
(released 09 June 2005)

#####################################################################
##  WARNING  WARNING  WARNING  WARNING  WARNING  WARNING  WARNING  ##
#####################################################################
##                                                                 ##
## This release makes changes to the NAV database. If you are      ##
## upgrading from a previous release you also need to upgrade your ##
## database schema. For information on how to upgrade the database ##
## schema, please take a look in doc/sql/upgrades for more         ##
## information.                                                    ##
##                                                                 ##
#####################################################################

 Improvements:

 * Eventengine BoxState plugin now uses a queue for boxes down in
   order to ensure that we don't send out boxdown alerts prematurely.

 * The Gwport plugin of getDeviceData has been rewritten and should
   be much more stable (less restarts of gDD necessary).

 * Most of the reports in the report generator have been optimized and
   will display much more quickly than before.

 * Various improvements to Cricket to better cope with changes. This
   should make vlanPlot display the network load more reliably.

 * Send email for boxShadow and boxSunny.

 * WLAN devices are correctly detected as being in shadow.

 * Only allow editing of prefixes where the nettype table says it's
   editable.

 * Attempt to fix several instances of bad HTML markup in the report
   generator, which would break on various browsers.

 * Attempt to get the module number of Cisco devices correct in more
   cases.

 * Handle the case of duplicate module serials in a graceful manner.

 * gDD collects data every 6 hours by default, although the default
   is only for new devices. The collection frequency can be changed by
   setting the 'frequency' field in the netboxsnmpoid table, and the
   default value can be changed in getDeviceData.conf.

 * Add option for setting the logging level for NAV subsystems in
   nav.conf.

 * Try to also discover closed / private VLANs.

 * Support for PIDs > 65535 in pping (typical on FreeBSD).

 * Add a 'monitor' thread to the cam-logger which exits the process
   if it hangs for some reason.

 * Using a separate database server has been tested and all NAV
   subsystems should now support this.


Version 3.0_beta10
(released 11 February 2005)

#####################################################################
##  WARNING  WARNING  WARNING  WARNING  WARNING  WARNING  WARNING  ##
#####################################################################
##                                                                 ##
## This release makes changes to the NAV database. If you are      ##
## upgrading from a previous release you also need to upgrade your ##
## database schema. For information on how to upgrade the database ##
## schema, please take a look in doc/sql/upgrades for more         ##
## information.                                                    ##
##                                                                 ##
#####################################################################

 Improvements:

 * gDD now makes sure to give priority to new devices when its work
   load with old devices is high.
 * gDD now refers to IP Devices by sysname in its logs, making it
   easier to track its actions when reading the logs.
 * gDD now correctly updates the netident of elinks.
 * gDD will now also attempt to extract software version information
   from a device's sysDescr OID (also collects sw_ver for the device
   itself, and not just its modules).
 * A bug that prevented the service monitor's LDAP plugin from
   functioning from time to time was fixed.
 * Router ports that are administratively down are removed from NAVdb
   by gDD.
 * The report generator now supports multi-line and complex SQL
   queries.
 * The SQL queries of the netbox, gw, sw, edge and wlan reports were
   optimized for speed.

 Additions:

 * gDD will now collect memory information from devices.


Version 3.0_beta9
(released 21 January 2005)

 User-visible changes:
 
 * For performance reasons, the WestHawk Java SNMP library has been
   discarded in favor of Java SNMP, which has a nice GPL license and
   doesn't hog resources by creating lots of threads.
 * Machine tracker searches have been redone to be more like in NAV 2,
   due to the complexity of automatic attempts at correlating CAM and
   ARP records.1
 * Makecricketconfig should now generate correct interface
   descriptions for router interfaces in Cricket.
 * The previously disabled Server statistics support of
   Makecricketconfig has ben re-enabled and fixed.
 * Start/stop scripts now use "su -" when switching from root to
   navcron, to reset the environment before starting processes.  This
   may have adverse effects if root has his/her environment variables
   set to locate NAV libraries while the navcron user doesn't.
 * The report system should now correctly count the number of gwports
   registered for a device in NAVdb.
 * Edit database no longer throws exceptions if NAVdb contains
   organizations without descriptions.
 * The default priorities of the web tools have been adjusted.
 * getDeviceData should no longer come out of sync with NAVdb, as it
   no longer works on a memory cache of the NAVdb.
 * getDeviceData no longer deletes prefixes of the 'scope' type (which
   makes the prefix matrix of the Report system work again).
 * Improvements to the module monitor of getDeviceData.
 * Load data is now available in the Traffic map.

Known bugs in this version:

 * getDeviceData will at times seemingly "forget" some IP devices and
   stop retrieving updated information from them.  Until this has been
   fixed, this can be worked around by restarting getDeviceData,
   either on a regular basis, or when inconsistencies between NAVdb
   and the real world are seen.


Version 3.0_beta8
(released 08 November 2004)

#####################################################################
##  WARNING  WARNING  WARNING  WARNING  WARNING  WARNING  WARNING  ##
#####################################################################
##                                                                 ##
## This release makes changes to the NAV database. If you are      ##
## upgrading from a previous release you also need to upgrade your ##
## database schema. For information on how to upgrade the database ##
## schema, please take a look in doc/sql/upgrades for more         ##
## information.                                                    ##
##                                                                 ##
#####################################################################

 User-visible changes:
 * Encoding info has been added to several python modules, to make
   newer versions of Python stop complaining about PEP 0263.  But
   there are probably more modules that need these changes.
 * Attempting to stop not running cron services using the nav command
   will no longer yield a Python exception.
 * Alert profiles containing time periods spanning across midnight
   will now work.
 * Interface names containing more than one forward slash now work
   with makecricketconfig.
 * Added config file cricket-views.conf to define which views
   makecricketconfig will create.
 * Several editdb crash bugs were fixed.
 * Default set of reports (report.conf) were bugfixed.
 * MachineTracker had a serious design flaw in its primary SQL
   statement, which would cause arbitrary and erroneous search result.
   The automatic combination of arp and cam data should now be more
   accurate.
 * When there are no active messages, the annoying "No Found" message
   is no longer displayed on the home page.
 * Some missing icons have been added, and new icons for some tools.
 * Some strange errors on the web were due to small differences in
   mod_python versions used on Apache 1.3 and Apache 2, the ones that
   have been found have been fixed.
 * Tremendous amount of fixes related to the getDeviceData collection
   system, more accurate collection of module information and module
   state, detection of replaced netboxes, etc.
 * Errors in getDeviceData and missing constraints in the database
   would sometimes cause several netboxes and/or several modules to
   refer to the same device and serial number (which is supposed to be
   impossible).  This has been fixed.
 * Improvements to vlanPlot layout, including links to IP device
   center and Network Explorer.  Will now also display an error
   message when contact cannot be establishwith the vPServer, whereas
   previously it would only present a blank screen.
 

Version 3.0_beta7
(released 21 July 2004)

 Changelog for version 3 first created.  This entry contains changes
 since 3.0_beta6.  

#####################################################################
##  WARNING  WARNING  WARNING  WARNING  WARNING  WARNING  WARNING  ##
#####################################################################
##                                                                 ##
## This release makes changes to the NAV database. If you are      ##
## upgrading from a previous release you also need to upgrade your ##
## database schema. For information on how to upgrade the database ##
## schema, please take a look in doc/sql/upgrades for more         ##
## information.                                                    ##
##                                                                 ##
#####################################################################

 User-visible changes:
 * Several fixes to the web interface makes it compatible with Apache
   2 and mod_python 3.  Example config for Apache 2 included in
   doc/apache.
 * Syslog Analyzer ported/rewritten from NAV v2 (then known as navlog).
 * Subnet usage matrix ported/rewritten from NAV v2.
 * editDB can now edit cabling and patch information.
 * Improvements to the editDB interface:
   - Fixed typos.
   - Simplified a few procedures.
   - Clarified cryptic field names.
   - Red asterisks mark required form fields.
   - Can control groupings used in vlanPlot.
 * Improvements to the messages interface.
 * References to the eMotd subsystem have been changed to messages.
 * vlanPlot applet is now displayed inside the NAV web framework
   template.
 * The nav command will complain verbosely if it cannot import the
   nav.startstop module.
 * Lots of "hehe" fixes by stain.
 * The following utilities have been added:
   - dump.py to dump live database content into bulk import-ready text
     files.
   - navclean.py to delete old/expired cam- and arp records from the
     database.
 * pg_backup.pl translated to English and rewritten to work with NAV
   v3.  Example config included.
 * The user adminstration panel now has it's own entry in the toolbox.
 * Visibility improvements to vlanPlot and Network Explorer.
 * Some bugfixes related to getDeviceData's collection of information.<|MERGE_RESOLUTION|>--- conflicted
+++ resolved
@@ -1,4 +1,3 @@
-<<<<<<< HEAD
 Version 4.0b2
 (released 9 Jan 2014)
 
@@ -42,7 +41,8 @@
  version we recommend installing NAV on a separate, perhaps virtual, server,
  and migrate production data according to the data migration howto found in
  the documentation.
-=======
+
+
 Version 3.15.5
 (released 06 Feb 2014)
 
@@ -55,7 +55,6 @@
   * LP#1273706 ("put on maintenance" from status page doesn't work properly when
                 NAV and PostgreSQL are configured with differing timezones)
   * LP#1276509 (Access ports sometimes wrongly categorized as uplinks/downlinks)
->>>>>>> 72b2750c
 
 
 Version 3.15.4
