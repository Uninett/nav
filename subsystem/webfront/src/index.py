# -*- coding: utf-8 -*-
#
# Copyright (C) 2003, 2004 Norwegian University of Science and Technology
#
# This file is part of Network Administration Visualized (NAV).
#
# NAV is free software: you can redistribute it and/or modify it under
# the terms of the GNU General Public License version 2 as published by
# the Free Software Foundation.
#
# This program is distributed in the hope that it will be useful, but WITHOUT
# ANY WARRANTY; without even the implied warranty of MERCHANTABILITY or
# FITNESS FOR A PARTICULAR PURPOSE. See the GNU General Public License for
# more details.  You should have received a copy of the GNU General Public
# License along with NAV. If not, see <http://www.gnu.org/licenses/>.
#
"""
This module represents the page index of the NAV web interface.  It
follows the mod_python.publisher paradigm.
"""
from mod_python import apache
import os, os.path, sys

from nav.models.profiles import Account
import nav, nav.path
from nav import web
from nav.web import ldapAuth
import logging
import cgi
import urllib

logger = logging.getLogger("nav.web.index")

webConfDir = os.path.join(nav.path.sysconfdir, "webfront")
welcomeFileAnonymous = os.path.join(webConfDir, "welcome-anonymous.txt")
welcomeFileRegistered = os.path.join(webConfDir, "welcome-registered.txt")
contactInformationFile = os.path.join(webConfDir, "contact-information.txt")
externalLinksFile = os.path.join(webConfDir, "external-links.txt")
navLinksFile = os.path.join(webConfDir, "nav-links.conf")

TIMES = [' seconds', ' minutes', ' hours', ' days', ' years']

def _quickRead(filename):
    """
    Quickly read and return the contents of a file, or None if
    something went wrong.
    """
    try:
        return file(filename).read().strip()
    except IOError:
        return None

def index(req):
    if req.session.has_key('user'):
        name = req.session['user']['name']
    else:
        name = req.session.id

    import nav.config
    from nav.web.templates.FrontpageTemplate import FrontpageTemplate

    page = FrontpageTemplate()
    page.path = [("Home", False)]

    if req.session['user']['id'] == 0:
        welcomeFile = welcomeFileAnonymous
    else:
        welcomeFile = welcomeFileRegistered

    page.welcome = _quickRead(welcomeFile)
    page.externallinks = _quickRead(externalLinksFile)
    page.contactinformation = _quickRead(contactInformationFile)

    try:
        navlinks = nav.config.readConfig(navLinksFile)
        navlinkshtml = []
        for name, url in navlinks.items():
            if (nav.web.shouldShow(url, req.session['user'])):
                navlinkshtml.append(
                    "<a href=\"%s\">%s</a><br />" % (url, name))
        if len(navlinkshtml) > 0:
            page.navlinks = "".join(navlinkshtml)
    except IOError:
        pass

    import nav.messages
    page.msgs = nav.messages.getMsgs('publish_start < now() AND publish_end > now() AND replaced_by IS NULL')

    from nav import getstatus
    liste = nav.getstatus.boxesDownSortByNewest()
    numboxesdown = 0
    numboxesshadow = 0
    for box in liste:
        boxs = str(box[0])
        while boxs[:3] == "00:":
            boxs = boxs[3:]
        timeparts = boxs.split(':')
        time = timeparts[0] + TIMES[len(timeparts)-1]
        box.append(time)
        if box[4]:
            numboxesshadow = numboxesshadow + 1
        else:
            numboxesdown = numboxesdown + 1
    page.boxesdown = liste
    page.numboxesdown = numboxesdown
    page.numboxesshadow = numboxesshadow

    return page

def login(req, login='', password='', origin=''):
    """
    Handles the login page
    """
    req.content_type = 'text/html'
    if login:
        # The user is attempting to log in, and we want to be sure
        # that any existing Account objects in this session are
        # deleted:
        if req.session.has_key('user'):
            del req.session['user']
            req.session.save()
<<<<<<< HEAD
        
        origin = urllib.unquote(origin)

        from nav import db
        conn = db.getConnection('navprofile', 'navprofile')
        from nav.db import navprofiles
        from nav.db.navprofiles import Account
=======
>>>>>>> eec5524c

        try:
            account = Account.objects.get(login=login)
        except Account.DoesNotExist:
            account = None
            logger.error("Account %s not found in NAVdb", login)

        authenticated = False
        if account is None:
            # If we did not find the account in the NAVdb, we try to
            # find the account through LDAP, if available.
            if ldapAuth.available:
                try:
                    authenticated = ldapAuth.authenticate(login, password)
                except ldapAuth.Error, e:
                    logger.exception("Error while talking to LDAP server")
                    return _getLoginPage(origin, "Login failed<br />(%s)" % e)
                else:
                    if not authenticated:
                        return _getLoginPage(origin, "Login failed")
                    logger.info("New account %s authenticated through LDAP", login)
                    # The login name was authenticated through our LDAP
                    # setup, so we create a new account in the NAVdb for
                    # this user.
                    fullName = ldapAuth.getUserName(login)

                    account = Account(
                        login=login,
                        name=fullName,
                        ext_sync='ldap'
                    )
                    account.set_password(password)
                    account.save()

                    # Later, we should allow configuration of default
                    # groups and such
            else:
                # If no alternative account retrieval methods were
                # available, we fail the login
                return _getLoginPage(origin, "Login failed")

        if not authenticated:
            if account.ext_sync == 'ldap' and ldapAuth.available:
                # Try to authenticate this ldap account through the ldap server
                try:
                    authenticated = ldapAuth.authenticate(login, password)
                    # If we were authenticated, we update the stored password hash
                    if authenticated:
                        logger.info("Account %s authenticated through LDAP", login)
                        account.set_password(password)
                        account.save()
                except ldapAuth.Error, e:
                    req.session['message'] = 'Error while talking to ' \
                                             'LDAP: %s' % e
                    # Attempt to authenticate through stored password
                    # when no answer
                    logger.info("Attempting to authenticate %s locally",
                                login)
                    authenticated = account.check_password(password)
            else:
                # If this account is not to be externally
                # authenticated, we authenticated against NAVdb only.
                authenticated = account.check_password(password)

        if authenticated:
            logger.info("Account %s successfully logged in", login)

            # Create a dictionary with the neccessery values from the account
            # object.
            account_dict = {
                'id': account.id,
                'login': account.login,
                'name': account.name,
            }

            # Place the account information dictionary in the session
            # dictionary.
            req.session['user'] = account_dict
            req.session.save()

            # Redirect to the origin page, or to the root if one was
            # not given (using the refresh header, so as not to screw
            # up the client's POST operation)
            if not origin.strip():
                origin = '/'
            web.redirect(req, urllib.unquote(origin), seeOther=True)
        else:
            logger.warning("Account %s failed to log in", login)
            return _getLoginPage(origin, "Login failed")
    else:
        if req.session.has_key('message'):
            # Whatever sent us here has left a message for the user in
            # the session dictionary (probably an expired session)
            message = "%s<br />" % req.session['message']
            del req.session['message']
            req.session.save()
        else:
            message = ''
        # The user requested only the login page
        if origin:
            return _getLoginPage(
                origin,
                """%sYou are not authorized to access<br />%s""" %
                (message, cgi.escape(origin)))
        else:
            return _getLoginPage('', message)

def _getLoginPage(origin, message=''):
    from nav.web.templates.LoginTemplate import LoginTemplate
    page = LoginTemplate()

    page.origin = urllib.quote(origin)
    page.message = message

    return page

def logout(req):
    """
    Expires the current session, removes the session cookie and redirects to the index page.
    """
    # Expire and remove session
    login = req.session['user']['login']
    req.session.expire()
    del req.session
    from nav.web import state
    state.deleteSessionCookie(req)

    logger.info("User %s logged out", login) 
    # Redirect user to root page
    req.headers_out['Location'] = '/'
    req.status = apache.HTTP_TEMPORARY_REDIRECT
    req.send_http_header()
    raise apache.SERVER_RETURN, apache.HTTP_TEMPORARY_REDIRECT<|MERGE_RESOLUTION|>--- conflicted
+++ resolved
@@ -119,16 +119,9 @@
         if req.session.has_key('user'):
             del req.session['user']
             req.session.save()
-<<<<<<< HEAD
         
         origin = urllib.unquote(origin)
 
-        from nav import db
-        conn = db.getConnection('navprofile', 'navprofile')
-        from nav.db import navprofiles
-        from nav.db.navprofiles import Account
-=======
->>>>>>> eec5524c
 
         try:
             account = Account.objects.get(login=login)
