# -*- coding: utf-8 -*-
#
# Copyright (C) 2007-2009 UNINETT AS
#
# This file is part of Network Administration Visualized (NAV).
#
# NAV is free software: you can redistribute it and/or modify it under the
# terms of the GNU General Public License version 2 as published by the Free
# Software Foundation.
#
# This program is distributed in the hope that it will be useful, but WITHOUT
# ANY WARRANTY; without even the implied warranty of MERCHANTABILITY or FITNESS
# FOR A PARTICULAR PURPOSE. See the GNU General Public License for more
# details.  You should have received a copy of the GNU General Public License
# along with NAV. If not, see <http://www.gnu.org/licenses/>.
#

"""Shortcuts for using Django with NAV and Cheetah"""

from django.views.generic import list_detail
from django.shortcuts import render_to_response as django_render_to_response

from nav.buildconf import VERSION

def render_to_response(cheetah_template_func, template_name, context,
        context_instance=None, path=[('Home', '/')]):

    context['deprecated'] = True
    context['navpath'] = path
    context['title'] = 'NAV'
<<<<<<< HEAD
    context['version'] = VERSION
=======
    context['nav_version'] = VERSION
>>>>>>> 78089bb4

    return django_render_to_response(
        template_name,
        context,
        context_instance,
    )

def object_list(cheetah_template_func, *args, **kwargs):
    """Mixes Django's generic view object_list with a Cheetah template"""

    # Pop path component
    path = kwargs.pop('path', None)
    try:
        kwargs['extra_context']['deprecated'] = True
        kwargs['extra_context']['title'] = 'NAV'
<<<<<<< HEAD
        kwargs['extra_context']['version'] = VERSION
=======
        kwargs['extra_context']['nav_version'] = VERSION
>>>>>>> 78089bb4
        if path:
            kwargs['extra_context']['navpath'] = path
    except KeyError:
        pass

    # Pass on call to original object_list view
    return list_detail.object_list(*args, **kwargs)

def object_detail(cheetah_template_func, *args, **kwargs):
    """Mixes Django's generic view object_detail with a Cheetah template"""

    # Pop path component
    path = kwargs.pop('path', None)
    try:
        kwargs['extra_context']['deprecated'] = True
        kwargs['extra_context']['title'] = 'NAV'
<<<<<<< HEAD
        kwargs['extra_context']['version'] = VERSION
=======
        kwargs['extra_context']['nav_version'] = VERSION
>>>>>>> 78089bb4
        if path:
            kwargs['extra_context']['navpath'] = path
    except KeyError:
        pass

    return list_detail.object_detail(*args, **kwargs)<|MERGE_RESOLUTION|>--- conflicted
+++ resolved
@@ -28,11 +28,7 @@
     context['deprecated'] = True
     context['navpath'] = path
     context['title'] = 'NAV'
-<<<<<<< HEAD
-    context['version'] = VERSION
-=======
     context['nav_version'] = VERSION
->>>>>>> 78089bb4
 
     return django_render_to_response(
         template_name,
@@ -48,11 +44,7 @@
     try:
         kwargs['extra_context']['deprecated'] = True
         kwargs['extra_context']['title'] = 'NAV'
-<<<<<<< HEAD
-        kwargs['extra_context']['version'] = VERSION
-=======
         kwargs['extra_context']['nav_version'] = VERSION
->>>>>>> 78089bb4
         if path:
             kwargs['extra_context']['navpath'] = path
     except KeyError:
@@ -69,11 +61,7 @@
     try:
         kwargs['extra_context']['deprecated'] = True
         kwargs['extra_context']['title'] = 'NAV'
-<<<<<<< HEAD
-        kwargs['extra_context']['version'] = VERSION
-=======
         kwargs['extra_context']['nav_version'] = VERSION
->>>>>>> 78089bb4
         if path:
             kwargs['extra_context']['navpath'] = path
     except KeyError:
