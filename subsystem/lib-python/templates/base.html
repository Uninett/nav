--- conflicted
+++ resolved
@@ -126,11 +126,7 @@
     <hr />
     <p>
         <a href="/about/">Network Administration Visualized</a>
-<<<<<<< HEAD
-        version {{ version }}
-=======
         version {{ nav_version }}
->>>>>>> 78089bb4
         <br />
         {% if account.is_default_account %}
         You are not logged in.
