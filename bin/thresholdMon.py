--- conflicted
+++ resolved
@@ -92,15 +92,9 @@
         print >> sys.stderr, get_ex
         return
   
-<<<<<<< HEAD
-    netboxid = rrd_file.nextbox.id
-    sysname = rrd_file.nextbox.sysname
-    ip = rrd_file.nextbox.ip
-=======
     netboxid = rrd_file.netbox.id
     sysname = rrd_file.netbox.sysname
     ip = rrd_file.netbox.ip
->>>>>>> ffb994b7
 
     if netboxid:
         log_it(2, "thresholdalert regarding %s (%s)" %(sysname, ip))
@@ -159,16 +153,10 @@
     
     log_it(1, "Starting thresholdMon at %s" % date)
     # For each rrd_datasource, fetch the value and compare
-<<<<<<< HEAD
-    # it to the max-value.
-    for rrd_datasource in RrdDataSource.objects.filter(threshold__isnull=False):
-
-=======
     # it to the max-value.  Threshold can be an empty string.
     for rrd_datasource in RrdDataSource.objects.filter(
                                     threshold__isnull=False).exclude(
                                                             threshold=''):
->>>>>>> ffb994b7
         rrd_fileid = rrd_datasource.rrd_file_id
         rrd_datasourceid = rrd_datasource.id
         descr = rrd_datasource.description
@@ -213,12 +201,8 @@
 
         # Checking if it is percent or a normal value we are comparing
         is_percent = re.compile("%$").search(threshold)
-<<<<<<< HEAD
-        threshold = int(re.sub("%$", "", threshold))
-=======
         threshold = re.sub('%$', '', threshold.strip())
         threshold = int(threshold)
->>>>>>> ffb994b7
 
         # To prevent oscillation in case the value is just below the threshold
         # we create a lower limit that has to be passed to really say that the
