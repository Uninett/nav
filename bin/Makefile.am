bin_SCRIPTS = $(wildcard *.py) $(wildcard *.sh) \
              eventengine \
              ipdevpolld \
              nav \
              navcheckservice \
              navdf \
              naventity \
              navoidverify \
              navpgdump \
              navsnmp \
              navstats \
              navsyncdb \
              navtopology \
              navuser \
              thresholdmon

check:
	PYTHONPATH=. $(top_srcdir)/python/runtests.py $(top_srcdir)/tests/unittests-bin

<<<<<<< HEAD
pyclean:
	find . -name __pycache__ -exec rm -rf '{}' +
	find . -name '*.pyc' -exec rm '{}' +
=======
clean-local:
	find . -name __pycache__ -exec rm -rf '{}' +
	find . -name '*.pyc' -exec rm -f '{}' +
>>>>>>> c58a69d6
<|MERGE_RESOLUTION|>--- conflicted
+++ resolved
@@ -17,12 +17,6 @@
 check:
 	PYTHONPATH=. $(top_srcdir)/python/runtests.py $(top_srcdir)/tests/unittests-bin
 
-<<<<<<< HEAD
-pyclean:
-	find . -name __pycache__ -exec rm -rf '{}' +
-	find . -name '*.pyc' -exec rm '{}' +
-=======
 clean-local:
 	find . -name __pycache__ -exec rm -rf '{}' +
-	find . -name '*.pyc' -exec rm -f '{}' +
->>>>>>> c58a69d6
+	find . -name '*.pyc' -exec rm -f '{}' +