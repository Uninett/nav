{% load thresholds %}

{% with port_metrics|find_rules|dictsort:"suffix" as metrics %}
  {% if metrics|length %}
    <table class="listtable full-width nav-metrics-container">
      <caption>Counters</caption>
      <thead>
      <tr>
        <th>Metric</th>
        <th>Threshold</th>
        <th>&nbsp;</th>
      </tr>
      </thead>
      <tbody>
      {% for metric in metrics %}
        <tr>
          <td id="metric-graph-{{ forloop.counter }}" class="graph-toggler">
            <i class="fa fa-chevron-right"></i>&nbsp;{{ metric.suffix }}
          </td>
          <td>
            {% if metric.thresholds %}
              {% for rule in metric.thresholds %}
                <strong>
                  <a href="{% url 'threshold-edit' rule.id %}"
                     {% if rule.description %}title="{{ rule.description }}"{% endif %}>
                    {{ rule.alert }}
                  </a>
                </strong>
                {% if not forloop.last %},{% endif %}
              {% endfor %}
            {% else %}
              &ndash;
            {% endif %}
          </td>
          <td>
            <a href="{% url 'threshold-add' metric.id %}"
               title="Add a new threshold rule for this metric"
               class="tiny button secondary">Add</a>
          </td>
        </tr>
        <tr>
<<<<<<< HEAD
          <td class="graphitegraph hide" colspan="3"
              data-url="{% url 'graphite-render-url' metric.id %}"
=======
          <td class="graphitegraph hidden" colspan="3"
              data-url="{% url graphite-render-url metric.id %}"
>>>>>>> 5add2485
              data-handler-id="metric-graph-{{ forloop.counter }}"></td>
        </tr>
      {% endfor %}
      </tbody>
    </table>
  {% elif graphite_error %}
      <div data-alert class="alert-box alert">Unable to get a response from Graphite!</div>
  {% else %}
      <div data-alert class="alert-box secondary">No metrics for this interface</div>
  {% endif %}
{% endwith %}<|MERGE_RESOLUTION|>--- conflicted
+++ resolved
@@ -39,13 +39,8 @@
           </td>
         </tr>
         <tr>
-<<<<<<< HEAD
-          <td class="graphitegraph hide" colspan="3"
+          <td class="graphitegraph hidden" colspan="3"
               data-url="{% url 'graphite-render-url' metric.id %}"
-=======
-          <td class="graphitegraph hidden" colspan="3"
-              data-url="{% url graphite-render-url metric.id %}"
->>>>>>> 5add2485
               data-handler-id="metric-graph-{{ forloop.counter }}"></td>
         </tr>
       {% endfor %}
