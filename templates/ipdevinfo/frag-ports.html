--- conflicted
+++ resolved
@@ -2,41 +2,30 @@
   {% if netbox %}
     {% if netbox.module_set.count or netbox.interface_set.count %}
 
-<<<<<<< HEAD
-            <div id="moduletabs">
-                <ul>
-                    <li><a href="{% url 'ipdevinfo-get-port-view' netbox.sysname 'swportstatus' %}">Switch port status</a></li>
-                    <li><a href="{% url 'ipdevinfo-get-port-view' netbox.sysname 'swportactive' %}">Switch port activity</a></li>
-                    <li><a href="{% url 'ipdevinfo-get-port-view' netbox.sysname 'gwportstatus' %}">Router port status</a></li>
-                    <li><a href="{% url 'ipdevinfo-get-port-view' netbox.sysname 'physportstatus' %}">Physical ports</a></li>
-                </ul>
-            </div>
-=======
       <div id="moduletabs">
         <ul>
           <li>
-            <a href="{% url ipdevinfo-get-port-view netbox.sysname 'swportstatus' %}">
+            <a href="{% url 'ipdevinfo-get-port-view' netbox.sysname 'swportstatus' %}">
               Switch port status
             </a>
           </li>
           <li id="swportactivetab">
-            <a href="{% url ipdevinfo-get-port-view netbox.sysname 'swportactive' %}">
+            <a href="{% url 'ipdevinfo-get-port-view' netbox.sysname 'swportactive' %}">
               Switch port activity
             </a>
           </li>
           <li>
-            <a href="{% url ipdevinfo-get-port-view netbox.sysname 'gwportstatus' %}">
+            <a href="{% url 'ipdevinfo-get-port-view' netbox.sysname 'gwportstatus' %}">
               Router port status
             </a>
           </li>
           <li>
-            <a href="{% url ipdevinfo-get-port-view netbox.sysname 'physportstatus' %}">
+            <a href="{% url 'ipdevinfo-get-port-view' netbox.sysname 'physportstatus' %}">
               Physical ports
             </a>
           </li>
         </ul>
       </div>
->>>>>>> 3cb2cb63
 
     {% else %}
       <div class="alert-box info">
