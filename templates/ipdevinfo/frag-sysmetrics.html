{% load thresholds %}

<div id="sysmetrics">
  {% if netbox %}
    {% regroup system_metrics|find_rules by group as metric_groups %}

    <div id="metrictabs">

      {% if metric_groups %}
      <ul>
        {% for group in metric_groups %}
          <li>
            <a href="#metric{{ group.grouper }}">{{ group.grouper|capfirst }}</a>
          </li>
        {% endfor %}
      </ul>

      {% elif graphite_error %}

          <p data-alert class="alert-box alert">
              Unable to get a response from Graphite!
          </p>

      {% else %}

          <p data-alert class="alert-box secondary">
              No metrics were found.
          </p>

      {% endif %}

      {% for group in metric_groups %}
        <div id="metric{{ group.grouper }}" class="nav-metrics-container">
          <a href="javascript:void(0);" class="all-graph-opener button secondary small">Show all graphs</a>
          <a href="javascript:void(0);" class="all-graph-closer button secondary small">Hide all graphs</a>

          <div class="all-graph-buttons"></div>

          <table class="listtable full-width">

            <caption>{{ group.grouper|capfirst }}</caption>

            <thead>
            <tr>
              <th>Metric</th>
              <th>Threshold</th>
              <th>&nbsp;</th>
            <tr>
            </thead>

            <tbody>
            {% for metric in group.list %}
              <tr>
                <td id="graph-toggler-{{ group.grouper }}-{{ forloop.counter }}" class="graph-toggler">
                    <i class="fa fa-chevron-right"></i>&nbsp;{{ metric.suffix }}
                </td>
                <td>
                  {% if metric.thresholds %}
                    {% for rule in metric.thresholds %}
                      <strong>
                        <a href="{% url 'threshold-edit' rule.id %}"
                           {% if rule.description %}title="{{ rule.description }}"{% endif %}>
                          {{ rule.alert }}
                        </a>
                      </strong>{% if not forloop.last %},{% endif %}
                    {% endfor %}
                  {% else %}
                    &ndash;
                  {% endif %}
                </td>
                <td>
                  <a href="{% url 'threshold-add' metric.id %}"
                     title="Add a new threshold rule for this metric"
                     class="tiny button secondary">
                    Add
                  </a>
                </td>
              </tr>
              <tr>
                <td class="graphitegraph hidden" colspan="3"
<<<<<<< HEAD
                    data-url="{% url 'graphite-render-url' metric.id %}"
                    data-handler-id="graph-toggler-{{ group.grouper }}-{{ forloop.counter }}"></td>
=======
                    data-url="{% url graphite-render-url metric.id %}"
                    data-handler-id="graph-toggler-{{ group.grouper }}-{{ forloop.counter }}">
                  <div class="rickshaw-container"
                       data-title="{{ metric.id }}"
                       data-unit="{{ metric.suffix }}"
                       ></div>
                </td>
>>>>>>> 3cb2cb63
              </tr>
            {% endfor %}
            </tbody>

          </table>

        </div>
      {% endfor %}

    </div>
  {% endif %}
</div><|MERGE_RESOLUTION|>--- conflicted
+++ resolved
@@ -78,18 +78,13 @@
               </tr>
               <tr>
                 <td class="graphitegraph hidden" colspan="3"
-<<<<<<< HEAD
                     data-url="{% url 'graphite-render-url' metric.id %}"
-                    data-handler-id="graph-toggler-{{ group.grouper }}-{{ forloop.counter }}"></td>
-=======
-                    data-url="{% url graphite-render-url metric.id %}"
                     data-handler-id="graph-toggler-{{ group.grouper }}-{{ forloop.counter }}">
                   <div class="rickshaw-container"
                        data-title="{{ metric.id }}"
                        data-unit="{{ metric.suffix }}"
                        ></div>
                 </td>
->>>>>>> 3cb2cb63
               </tr>
             {% endfor %}
             </tbody>
