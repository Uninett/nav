{% extends 'navlets/base.html' %}

{% block navlet-content %}

  {% if results %}

  <table class="listtable status2table expand">
    <caption>
<<<<<<< HEAD
      <a href="{% url 'status2-index' %}" title="Go to the status page">Status now</a>
      <span class="last-updated pull-right">{{ last_updated }}</span></caption>
=======
      <a href="{% url status2-index %}" title="Go to the status page">Status now</a>
      <span class="last-updated right">{{ last_updated }}</span>
    </caption>
>>>>>>> 5add2485
    <thead>
    <tr>
      <th>Subject</th>
      <th>Type</th>
      <th>Start time</th>
    </tr>
    </thead>

    <tbody>
    {% for result in results %}
      <tr>
          <td>
              {% if result.subject_url %}
                <a href="{{ result.subject_url }}">{{ result.subject }}</a>
              {% else %}
                {{ result.subject }}
              {% endif %}
              {% if result.on_maintenance %}<i class="fa fa-wrench" title="On maintenance"></i>{% endif %}
              {% if result.acknowledgement %}<i class="fa fa-check-circle-o" title="Acknowledged"></i>{% endif %}
          </td>
          <td>{{ result.alert_type.name }}</td>
          <td class="alerttime">
              {{ result.formatted_time }}
              {% if not result.end_time %}<i class="fa fa-warning" title="Stateless" style="color: #FF8F00"></i>{% endif %}
          </td>
      </tr>
    {% endfor %}

    </tbody>

  </table>

  {% else %}
<<<<<<< HEAD
    <p class="alert-box success">According to your criteria, everything seems ok</p>
    <a href="{% url 'status2-index' %}" title="Go to the status page">Go to the status page</a>
=======
    <div class="alert-box success">
      According to your criteria, everything seems ok
    </div>

    <div>
      <a href="{% url status2-index %}" title="Go to the status page">Go to the status page</a>
      <small style="line-height: initial" class="last-updated right">Last updated: {{ last_updated }}</small>
    </div>
>>>>>>> 5add2485

  {% endif %}

{% endblock %}<|MERGE_RESOLUTION|>--- conflicted
+++ resolved
@@ -6,14 +6,9 @@
 
   <table class="listtable status2table expand">
     <caption>
-<<<<<<< HEAD
       <a href="{% url 'status2-index' %}" title="Go to the status page">Status now</a>
-      <span class="last-updated pull-right">{{ last_updated }}</span></caption>
-=======
-      <a href="{% url status2-index %}" title="Go to the status page">Status now</a>
-      <span class="last-updated right">{{ last_updated }}</span>
-    </caption>
->>>>>>> 5add2485
+      <span class="last-updated pull-right">{{ last_updated }}</span>
+	</caption>
     <thead>
     <tr>
       <th>Subject</th>
@@ -47,19 +42,14 @@
   </table>
 
   {% else %}
-<<<<<<< HEAD
-    <p class="alert-box success">According to your criteria, everything seems ok</p>
-    <a href="{% url 'status2-index' %}" title="Go to the status page">Go to the status page</a>
-=======
     <div class="alert-box success">
       According to your criteria, everything seems ok
     </div>
 
     <div>
-      <a href="{% url status2-index %}" title="Go to the status page">Go to the status page</a>
+      <a href="{% url 'status2-index' %}" title="Go to the status page">Go to the status page</a>
       <small style="line-height: initial" class="last-updated right">Last updated: {{ last_updated }}</small>
     </div>
->>>>>>> 5add2485
 
   {% endif %}
 
