{% extends "base.html" %}

{% load info %}
{% load crispy_forms_tags %}

{% block base_header_additional_head %}
<<<<<<< HEAD
    <link rel="stylesheet" href="{{ STATIC_URL }}css/nav/jquery-ui-1.8.21.custom.css"/>
=======
    <link rel="stylesheet" href="{{ STATIC_URL }}css/nav/info.css"/>
>>>>>>> cd6c6626
    <script>require(['src/info']);</script>
{% endblock %}


{% block base_content %}

    <h3>Info</h3>

    <ul class="button-group">
        <li>
            <a href="{% url ipdevinfo-search %}" class="button small secondary">Ip Device Info</a>
        </li>
        <li>
            <a href="{% url room-search %}" class="button small secondary">Room info</a>
        </li>
        <li>
            <a href="{% url vlan-index %}" class="button small secondary">Vlan info</a>
        </li>
        <li>
            <a href="{% url netbox-group %}" class="button small secondary">Device group info</a>
        </li>
    </ul>

    {% block content %}

    <div class="panel">Search for netboxes, interfaces, rooms and vlans. This search is the same as searching in the navbar.</div>

    <div class="row">
        <div class="medium-6 column">
            {% crispy form %}
        </div>
    </div>

    <div class="row">
        <div class="large-6 medium-10 small-12 column">
        {% if form.is_bound %}
            <div id="infotabs" class="ui-helper-hidden">
            {% if searchproviders %}
                <ul>
                {% for searchprovider in searchproviders %}
                    {% if searchprovider.results %}
                        <li><a href="#{{ searchprovider.name }}">{{ searchprovider.name }} ({{ searchprovider.results|length }})</a></li>
                    {% endif %}
                {% endfor %}
                </ul>

                {% for searchprovider in searchproviders %}
                    {% if searchprovider.results %}
                        <div id="{{ searchprovider.name }}">
                            <table class="listtable full-width table-hover">
                                <caption>
                                    {{ searchprovider.name }}
                                    <span class="subtitle right">
                                        {{ searchprovider.results|length }} result{{ searchprovider.results|pluralize:'s' }}
                                    </span>
                                </caption>

                                <thead>
                                <tr>
                                    {% for header, getter in searchprovider.headers %}
                                        <th>{{ header }}</th>
                                    {% endfor %}
                                </tr>
                                </thead>

                                <tbody>
                                {% for result in searchprovider.results %}
                                    <tr>
                                        {% for header, getter in searchprovider.headers %}
                                            <td>
                                                {% if header == searchprovider.link %}
                                                    <a href="{{ result.href }}">
                                                {% endif  %}
                                                {{ result.inst|get_attr:getter }}
                                                {% if header == searchprovider.link %}
                                                    </a>
                                                {% endif  %}
                                            </td>
                                        {% endfor %}
                                    </tr>
                                {% endfor %}
                                </tbody>
                            </table>
                        </div>
                    {% endif %}
                {% endfor %}
            {% else %}
                <div class="alert-box secondary">No results for "{{ form.data.query }}"</div>
            {% endif %}
            </div>
        {% endif %}
        </div>
    </div>

    {% endblock content %}

{% endblock %}<|MERGE_RESOLUTION|>--- conflicted
+++ resolved
@@ -4,11 +4,9 @@
 {% load crispy_forms_tags %}
 
 {% block base_header_additional_head %}
-<<<<<<< HEAD
-    <link rel="stylesheet" href="{{ STATIC_URL }}css/nav/jquery-ui-1.8.21.custom.css"/>
-=======
+
     <link rel="stylesheet" href="{{ STATIC_URL }}css/nav/info.css"/>
->>>>>>> cd6c6626
+
     <script>require(['src/info']);</script>
 {% endblock %}
 
