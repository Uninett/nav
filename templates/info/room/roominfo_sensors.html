--- conflicted
+++ resolved
@@ -1,6 +1,5 @@
 {% load thresholds %}
 
-<<<<<<< HEAD
 {% if has_sensors %}
 
   <dl class="sub-nav">
@@ -14,7 +13,7 @@
     {% if netbox.get_environment_sensors.count > 0 %}
       <div class="netbox-sensor-container left">
         <h4>Sensors for
-          <a href="{% url 'ipdevinfo-details-by-name' netbox.sysname %}/#!sysmetrics!metricsensors"
+          <a href="{% url 'ipdevinfo-details-by-name' netbox.sysname %}#!sysmetrics!metricsensors"
              title="See all sensor metrics for this IP device">
             {{ netbox.sysname }}
           </a>
@@ -64,38 +63,4 @@
 
     {% endif %}
   </div>
-{% endif %}
-=======
-<dl class="sub-nav">
-  <dt>Filter:</dt>
-  <dd class="active"><a href="javascript:void(0);" data-action="all">All</a></dd>
-  <dd><a href="javascript:void(0);" data-action="gauges">Gauges</a></dd>
-  <dd><a href="javascript:void(0);" data-action="charts">Charts</a></dd>
-</dl>
-
-
-
-{% for netbox in netboxes %}
-  <div class="clearfix netbox-sensor-container">
-    <h3>Sensors for
-      <a href="{% url 'ipdevinfo-details-by-name' netbox.sysname %}#!sysmetrics!metricsensors"
-         title="See all sensor metrics for this IP device">
-        {{ netbox.sysname }}
-      </a>
-    </h3>
-
-    {% for sensor in netbox.env_sensors %}
-
-      <div class="room-sensor left"
-           data-url="{{ sensor.get_graph_url }}"
-           data-unit="{{ sensor.unit_of_measurement }}"
-           data-sensorid="{{ sensor.id }}"
-           data-sensorname="{{ sensor.human_readable }}"
-           data-dashboard_url="{% url 'add-user-navlet-sensor' %}?sensor_id={{ sensor.pk }}"
-           data-thresholds="{{ sensor.get_metric_name|find_thresholds }}">
-      </div>
-
-    {% endfor %}
-  </div>
-{% endfor %}
->>>>>>> 2111eaed
+{% endif %}