--- conflicted
+++ resolved
@@ -6,11 +6,7 @@
         <ul>
             <li><a href="#roominfo">Room info</a></li>
             <li><a href="#deviceinfo">Device info</a></li>
-<<<<<<< HEAD
-            <li><a href="{% url room-info-netboxes room.id %}" title="netboxinterfaces">Netbox interfaces <span class="tab-spinner"></span></a></li>
-=======
             <li><a href="{% url room-info-netboxes room.id %}" title="netboxinterfaces">Netbox interfaces <span class="tab-spinner">&nbsp;</span></a></li>
->>>>>>> 3dbeba88
         </ul>
 
         <div id="roominfo">
@@ -41,17 +37,10 @@
                 </tr>
                 </tbody>
             </table>
-<<<<<<< HEAD
 
             <div id="room_map" class="smallmap"></div>
             <div id="coordinates"></div>
 
-=======
-
-            <div id="room_map" class="smallmap"></div>
-            <div id="coordinates"></div>
-
->>>>>>> 3dbeba88
         </div>
 
         <table id="deviceinfo" class="listtable">
