--- conflicted
+++ resolved
@@ -7,11 +7,19 @@
 This changelog format was introduced in NAV 5.4.0. Older changelogs can be
 found in the [HISTORY](HISTORY) file.
 
+## [Unreleased]
+
+## Fixed
+
+- Merge two fixes from the 5.4.x stable series that never actually made it into the 5.5 series:
+  - Metric values of 0.0 are evaluated correctly by threshold rules [#2447](https://github.com/Uninett/nav/issues/2447)
+  - Validate maintenance calendar input form to avoid e-mail spam from bots scanning for vulnerabilities [#2420](https://github.com/Uninett/nav/issues/2420)
+
+
 ## [5.5.2] - 2022-11-10
 
 ### Fixed
 
-<<<<<<< HEAD
 - Fix serious collection breakdown in ipdevpoll by re-generating a valid Python representation of CISCO-ENHANCED-MEMPOOL-MIB ([#2494](https://github.com/Uninett/nav/issues/2494), [#2495](https://github.com/Uninett/nav/pull/2495))
 - Fix broken trap processing in snmptrapd ([#2497](https://github.com/Uninett/nav/issues/2497), [#2498](https://github.com/Uninett/nav/pull/2498))
 
@@ -58,10 +66,6 @@
 - Improved inefficient database queries in Arnold ([#2425](https://github.com/Uninett/nav/pull/2425))
 - Updated tox examples in hacking documentation ([#2427](https://github.com/Uninett/nav/issues/2427), [#2430](https://github.com/Uninett/nav/pull/2430))
 - Fixed an `AttributeError` crash bug in the `naventity` command line program ([#2433](https://github.com/Uninett/nav/issues/2433), [#2444](https://github.com/Uninett/nav/pull/2444))
-=======
-- Metric values of 0.0 are evaluated correctly by threshold rules [#2447](https://github.com/Uninett/nav/issues/2447)
-- Validate maintenance calendar input form to avoid e-mail spam from bots scanning for vulnerabilities [#2420](https://github.com/Uninett/nav/issues/2420)
->>>>>>> 5de9a3d5
 
 ## [5.4.0] - 2022-05-19
 
