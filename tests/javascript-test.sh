--- conflicted
+++ resolved
@@ -7,10 +7,7 @@
 WORKSPACE=$1
 JSDIR="${WORKSPACE}/htdocs/js"
 
-<<<<<<< HEAD
-=======
 
->>>>>>> cafc9fab
 NPM=`which npm`
 
 cd ${JSDIR}
@@ -36,17 +33,9 @@
 
 echo "Running tests"
 cd ${JSDIR}
-<<<<<<< HEAD
-${JSDIR}/node_modules/.bin/karma start karma.conf.buildserver.js
-=======
 ${JSDIR}/node_modules/.bin/karma start test/karma.conf.buildserver.js
->>>>>>> cafc9fab
 
 if [ "$?" -eq 1 ]; then
     echo "Error when testing, taking screenshot"
     import -window root ${WORKSPACE}/test-error.png
-<<<<<<< HEAD
-fi
-=======
-fi
->>>>>>> cafc9fab
+fi