from django.core.cache import cache
from django.test import RequestFactory
from django.urls import reverse

from nav.web.auth.sudo import SUDOER_ID_VAR
from nav.web.auth.utils import (
    default_account,
    get_account,
    set_account,
    clear_session,
    ACCOUNT_ID_VAR,
    ensure_account,
    get_number_of_accounts_with_password_issues,
    PASSWORD_ISSUES_CACHE_KEY,
)


class TestGetAccount:
    class Account:
        id = 3465

    def test_return_account_if_request_account_set(self):
        r = RequestFactory()
        request = r.get('/')
        user = self.Account()
        request.account = user
        result = get_account(request)
        assert result == user

    def test_return_account_if_request_user_set_and_request_account_not_set(self):
        r = RequestFactory()
        request = r.get('/')
        user = self.Account()
        request.user = user
        result = get_account(request)
        assert result == user

    # Needs to be an integration test due to default_account()
    def test_return_default_account_if_neither_request_user_nor_request_account_is_set(
        self,
        db,
    ):
        r = RequestFactory()
        request = r.get('/')
        result = get_account(request)
        assert result == default_account()


class TestClearSession:
    def test_should_create_new_session_id(self, db, session_request):
        pre_session_id = session_request.session.session_key
        clear_session(session_request)
        post_session_id = session_request.session.session_key
        assert pre_session_id != post_session_id

    def test_should_remove_account_from_request(
        self, db, session_request, admin_account
    ):
        # login with admin acount
        set_account(session_request, admin_account)
        assert session_request.account
        clear_session(session_request)
        assert not hasattr(session_request, "account")

    def test_should_clear_session_dict(self, db, session_request, admin_account):
        set_account(session_request, admin_account)
        # Make sure there is something to be deleted
        assert session_request.session.keys()
        clear_session(session_request)
        assert not session_request.session.keys()


class TestEnsureAccount:
    def test_account_should_be_set_if_request_does_not_already_have_an_account(
        self, db, session_request
    ):
        assert not hasattr(session_request, "account")
        ensure_account(session_request)
        assert ACCOUNT_ID_VAR in session_request.session, (
            'Account id is not in the session'
        )
        assert hasattr(session_request, 'account'), 'Account not set'
        assert session_request.account.id == session_request.session[ACCOUNT_ID_VAR], (
            'Correct user not set'
        )

    def test_account_should_be_switched_to_default_if_locked(
        self, db, session_request, locked_account, default_account
    ):
        set_account(session_request, locked_account)
        ensure_account(session_request)
        assert session_request.session[ACCOUNT_ID_VAR] == default_account.id
        assert session_request.account == default_account, 'Correct user not set'

<<<<<<< HEAD
    def test_account_should_be_unchanged_if_ok(
        self, db, session_request, non_admin_account
    ):
        set_account(session_request, non_admin_account)
=======
    def test_session_should_not_be_flushed_if_account_is_default(
        self, db, session_request, default_account, admin_account
    ):
        session_request.session[SUDOER_ID_VAR] = admin_account.id

        set_account(session_request, default_account)
        ensure_account(session_request)
        assert session_request.account == default_account
        assert session_request.session.get(SUDOER_ID_VAR) == admin_account.id

    def test_account_should_be_unchanged_if_ok(self, db, session_request, account):
        set_account(session_request, account)
>>>>>>> cee63e7f
        ensure_account(session_request)
        assert session_request.account == non_admin_account
        assert session_request.session[ACCOUNT_ID_VAR] == non_admin_account.id

    def test_session_id_should_be_changed_if_going_from_locked_to_default_account(
        self, db, session_request, locked_account, default_account
    ):
        set_account(session_request, locked_account)
        pre_session_id = session_request.session.session_key
        ensure_account(session_request)
        assert session_request.account == default_account
        post_session_id = session_request.session.session_key
        assert post_session_id != pre_session_id


class TestGetNumberOfAccountsWithPasswordIssues:
    def test_returns_correct_number_of_accounts_with_password_issues(self, db):
        cache.delete(PASSWORD_ISSUES_CACHE_KEY)

        # Admin user in tests has deprecated password hash method
        assert get_number_of_accounts_with_password_issues() == 1

    def test_ignores_default_account(self, db, default_account):
        cache.delete(PASSWORD_ISSUES_CACHE_KEY)

        # Admin user in tests has deprecated password hash method
        assert get_number_of_accounts_with_password_issues() == 1

    def test_sets_cache_on_function_call(self, db):
        cache.delete(PASSWORD_ISSUES_CACHE_KEY)

        get_number_of_accounts_with_password_issues()

        assert cache.get(PASSWORD_ISSUES_CACHE_KEY) is not None

    def test_cache_entry_gets_deleted_on_password_change(self, db, non_admin_account):
        get_number_of_accounts_with_password_issues()

        non_admin_account.set_password("new_password")
        non_admin_account.save()

        assert cache.get(PASSWORD_ISSUES_CACHE_KEY) is None

    def test_cache_entry_gets_deleted_on_user_deletion(
        self, db, client, non_admin_account
    ):
        get_number_of_accounts_with_password_issues()

        url = reverse('useradmin-account_delete', args=(non_admin_account.id,))

        client.post(url, follow=True)

        assert cache.get(PASSWORD_ISSUES_CACHE_KEY) is None<|MERGE_RESOLUTION|>--- conflicted
+++ resolved
@@ -92,12 +92,14 @@
         assert session_request.session[ACCOUNT_ID_VAR] == default_account.id
         assert session_request.account == default_account, 'Correct user not set'
 
-<<<<<<< HEAD
     def test_account_should_be_unchanged_if_ok(
         self, db, session_request, non_admin_account
     ):
         set_account(session_request, non_admin_account)
-=======
+        ensure_account(session_request)
+        assert session_request.account == non_admin_account
+        assert session_request.session[ACCOUNT_ID_VAR] == non_admin_account.id
+
     def test_session_should_not_be_flushed_if_account_is_default(
         self, db, session_request, default_account, admin_account
     ):
@@ -107,13 +109,6 @@
         ensure_account(session_request)
         assert session_request.account == default_account
         assert session_request.session.get(SUDOER_ID_VAR) == admin_account.id
-
-    def test_account_should_be_unchanged_if_ok(self, db, session_request, account):
-        set_account(session_request, account)
->>>>>>> cee63e7f
-        ensure_account(session_request)
-        assert session_request.account == non_admin_account
-        assert session_request.session[ACCOUNT_ID_VAR] == non_admin_account.id
 
     def test_session_id_should_be_changed_if_going_from_locked_to_default_account(
         self, db, session_request, locked_account, default_account
