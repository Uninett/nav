"""Webcrawler tests for reachability and HTML validation.

The crawler attempts to retrieve any NAV web UI page that can be reached with
parameterless GET requests, while logged in as an administrator.

We want one test for each such URL, but since generating more tests while
running existing tests isn't easily supported under pytest (yield tests are
becoming deprecated under pytest 4), the crawler is the de-facto reachability
tester. A dummy test will be generated for each seen URL, and the dummy tests
will assert that the response code of the URL was 200 OK.

In addition, HTML validation tests (using libtidy) will be generated for all
URLs that report a Content-Type of text/html.

"""
from __future__ import print_function

from collections import namedtuple
from lxml.html import fromstring
import os
import pytest
from tidylib import tidy_document
<<<<<<< HEAD
from django.utils import six
from django.utils.six.moves.urllib.request import (urlopen, build_opener,
                                                   install_opener,
                                                   HTTPCookieProcessor)
from django.utils.six.moves.urllib.error import HTTPError, URLError
from django.utils.six.moves.urllib.parse import urlsplit, urlencode
=======
import urllib
import urllib2
import urlparse
from mock import Mock

>>>>>>> 47400ef6

HOST_URL = os.environ.get('TARGETURL', None)
USERNAME = os.environ.get('ADMINUSERNAME', 'admin')
PASSWORD = os.environ.get('ADMINPASSWORD', 'admin')
TIMEOUT = 90  # seconds?

TIDY_OPTIONS = {
    'doctype': 'auto',
    'output_xhtml': True,
    'input_encoding': 'utf8',
    'show-warnings': False,
}

TIDY_IGNORE = [
    # put list of error messages to ignore here (substring matches)
]

TIDY_BLACKLIST = [
    # put list of URIs to not run HTML validation for here
]

BLACKLISTED_PATHS = [
    '/cricket',
    '/index/logout',
    '/doc',
]

#
# Web Crawler code and related utility functions
#

Page = namedtuple('Page', 'url response content_type content')


def normalize_path(url):
    url = urlsplit(url).path.rstrip('/')
    return '/' + url if not url.startswith('/') else url


class WebCrawler(object):
    blacklist = set(normalize_path(path) for path in BLACKLISTED_PATHS)

    def __init__(self, base_url, username, password):
        self.base_url = base_url
        self.netloc = urlsplit(base_url).netloc
        self.username = username
        self.password = password
        self.seen_pages = {}
        self.queue = []

    def crawl(self):
        if self.seen_pages:
            for page in self.seen_pages.values():
                yield page
            return

        self.login()
        self.queue.append(self.base_url)

        while self.queue:
            url = self.queue.pop()
            page = self._visit_with_error_handling(url)
            if page:
                yield page

    def _visit_with_error_handling(self, url):
        try:
            page = self._visit(url)
        except HTTPError as error:
            content = error.fp.read()
            page = Page(url, error.code, error, content)
            self._add_seen(page)

        except URLError as error:
            page = Page(url, None, error, None)
            self._add_seen(page)

        return page

    def _visit(self, url):
        if self._is_seen(url):
            return

<<<<<<< HEAD
        resp = urlopen(url, timeout=TIMEOUT)
=======
        resp = urllib2.urlopen(url.encode('utf-8'), timeout=TIMEOUT)
>>>>>>> 47400ef6
        content_type = resp.info()['Content-type']

        if 'html' in content_type.lower():
            content = resp.read()
            self._queue_links_from(content, url)
        else:
            content = None

        page = Page(url, resp.getcode(), content_type, content)
        self._add_seen(page)
        return page

    def _queue_links_from(self, content, base_url):
        html = fromstring(content)
        html.make_links_absolute(base_url)

        for element, attribute, link, pos in html.iterlinks():
            url = urlsplit(link)
            path = normalize_path(link)

            if url.scheme not in ['http', 'https']:
                continue
            elif url.netloc != self.netloc:
                continue
            elif element.tag in ('form', 'object') or attribute == 'style':
                continue
            elif self._is_blacklisted(path):
                continue
            elif not self._is_seen(path):
                self.queue.append('%s://%s%s' % (url.scheme, url.netloc, url.path))

    def login(self):
        login_url = '%sindex/login/' % self.base_url
        opener = build_opener(HTTPCookieProcessor())
        data = urlencode({'username': self.username,
                          'password': self.password})
        opener.open(login_url, data.encode('utf-8'), TIMEOUT)
        install_opener(opener)

    def _add_seen(self, page, url=None):
        if not url:
            url = page.url
        url = normalize_path(url)
        self.seen_pages[url] = page

    def _is_seen(self, url):
        return normalize_path(url) in self.seen_pages

    def _is_blacklisted(self, url):
        return normalize_path(url) in self.blacklist


#
# test functions
#

# just one big, global crawler instance to ensure it's results are cached
# throughout all the tests in a single session
if HOST_URL:
    crawler = WebCrawler(HOST_URL, USERNAME, PASSWORD)
else:
    crawler = Mock()
    crawler.crawl.return_value = []


def page_id(page):
    """Extracts a URL as a test id from a page"""
    return normalize_path(page.url)


@pytest.mark.skipif(not HOST_URL,
                    reason="Missing environment variable TARGETURL "
                           "(ADMINUSERNAME, ADMINPASSWORD) , skipping crawler "
                           "tests!")
@pytest.mark.parametrize("page", crawler.crawl(), ids=page_id)
def test_link_should_be_reachable(page):
    assert page.response == 200, _content_as_string(page.content)


def _content_as_string(content):
    if isinstance(content, six.string_types) or content is None:
        return content
    else:
        return content.decode('utf-8')


@pytest.mark.skipif(not HOST_URL,
                    reason="Missing environment variable TARGETURL "
                           "(ADMINUSERNAME, ADMINPASSWORD) , skipping crawler "
                           "tests!")
@pytest.mark.parametrize("page", crawler.crawl(), ids=page_id)
def test_page_should_be_valid_html(page):
    if page.response != 200:
        pytest.skip("not validating non-reachable page")
    if not page.content_type or 'html' not in page.content_type.lower():
        pytest.skip("not attempting to validate non-html page")
    if not should_validate(page.url):
        pytest.skip("skip validation of blacklisted page")
    if not page.content:
        pytest.skip("page has no content")

    document, errors = tidy_document(page.content, TIDY_OPTIONS)
    errors = filter_errors(errors)

    assert not errors, "Found following validation errors:\n" + errors


def should_validate(url):
    path = normalize_path(url)
    for blacklisted_path in TIDY_BLACKLIST:
        if path.startswith(blacklisted_path):
            return False
    return True


def filter_errors(errors):
    if errors:
        return u"\n".join(msg for msg in errors.split(u'\n')
                          if not _should_ignore(msg))


def _should_ignore(msg):
    for ignore in TIDY_IGNORE:
        if ignore in msg:
            return True
    return False<|MERGE_RESOLUTION|>--- conflicted
+++ resolved
@@ -20,20 +20,14 @@
 import os
 import pytest
 from tidylib import tidy_document
-<<<<<<< HEAD
 from django.utils import six
 from django.utils.six.moves.urllib.request import (urlopen, build_opener,
                                                    install_opener,
                                                    HTTPCookieProcessor)
 from django.utils.six.moves.urllib.error import HTTPError, URLError
 from django.utils.six.moves.urllib.parse import urlsplit, urlencode
-=======
-import urllib
-import urllib2
-import urlparse
 from mock import Mock
 
->>>>>>> 47400ef6
 
 HOST_URL = os.environ.get('TARGETURL', None)
 USERNAME = os.environ.get('ADMINUSERNAME', 'admin')
@@ -117,11 +111,7 @@
         if self._is_seen(url):
             return
 
-<<<<<<< HEAD
-        resp = urlopen(url, timeout=TIMEOUT)
-=======
-        resp = urllib2.urlopen(url.encode('utf-8'), timeout=TIMEOUT)
->>>>>>> 47400ef6
+        resp = urlopen(url.encode('utf-8'), timeout=TIMEOUT)
         content_type = resp.info()['Content-type']
 
         if 'html' in content_type.lower():
