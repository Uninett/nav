FROM mbrekkevold/navbase-debian

ENV DISPLAY :99
ENV ADMINPASSWORD omicronpersei8

### Installing packages
RUN echo "deb http://ftp.no.debian.org/debian wheezy-backports main" >> /etc/apt/sources.list
RUN echo "deb-src http://ftp.no.debian.org/debian wheezy-backports main" >> /etc/apt/sources.list
RUN echo "deb http://dl.google.com/linux/chrome/deb/ stable main" > /etc/apt/sources.list.d/google-chrome.list
RUN apt-key adv --keyserver keyserver.ubuntu.com --recv-keys A040830F7FAC5991

# TODO: Might not need all the dependencies
RUN apt-get update && \
    apt-get -y --no-install-recommends build-dep \
	python-psycopg2 python-lxml librrd-dev python-imaging python-ldap && \
    apt-get clean

RUN apt-get update && \
    apt-get -y --no-install-recommends install \
	locales mercurial subversion git-core python-virtualenv python-pip \
	build-essential librrd-dev python-dev autoconf automake libsnmp15 \
	cron sudo libapache2-mod-wsgi rubygems inotify-tools python-cairo \
	postgresql-9.1 postgresql-contrib-9.1 postgresql-client \
	ruby1.8-dev libxml2-dev libxslt1-dev net-tools \
	postgresql-server-dev-9.1 libpq-dev libwww-perl python-rrdtool \
<<<<<<< HEAD
	python-utidylib iceweasel xvfb nodejs-legacy curl \
	python-iso8601 imagemagick x11vnc google-chrome-stable rrdtool cloc && \
    apt-get clean
=======
	iceweasel xvfb nodejs-legacy curl \
	python-iso8601 imagemagick x11vnc google-chrome-stable rrdtool \
        cmake && \
    apt-get clean

RUN pip install whisper carbon graphite-web django-tagging
>>>>>>> 63bfe225

RUN gem install --version '3.3.9' sass ; \
    gem install --version '~> 0.9' rb-inotify

# NPM for Javascript testing needs
RUN curl --insecure https://www.npmjs.com/install.sh | clean=no bash

<<<<<<< HEAD
=======
# Build and install libtidy5
RUN cd /tmp && \
    git clone https://github.com/htacg/tidy-html5.git && \
    cd tidy-html5/build/cmake && \
    cmake ../.. -DCMAKE_INSTALL_PREFIX=/usr -DBUILD_SHARED_LIB:BOOL=ON && \
    make && make install
# Fake symlink for the library so it will work with pytidylib
RUN ln -s /usr/lib/libtidy5.so /usr/lib/libtidy.so

# Build and install Python requirements
ADD runtime-requirements.txt /runtime-requirements.txt
ADD test-requirements.txt /test-requirements.txt
RUN pip install -r /runtime-requirements.txt -r /test-requirements.txt

>>>>>>> 63bfe225
RUN adduser --system --group --home=/build --shell=/bin/bash build
RUN echo "build    ALL=NOPASSWD: ALL" >> /etc/sudoers

# Build and install Python requirements
ADD runtime-requirements.txt /runtime-requirements.txt
ADD test-requirements.txt /test-requirements.txt
RUN pip install -r /runtime-requirements.txt -r /test-requirements.txt
RUN pip install whisper carbon graphite-web django-tagging

# This does not make files in source accessible for RUN-commands
VOLUME ["/source"]

ENTRYPOINT ["/source/tests/docker/bootstrap.sh"]<|MERGE_RESOLUTION|>--- conflicted
+++ resolved
@@ -23,18 +23,10 @@
 	postgresql-9.1 postgresql-contrib-9.1 postgresql-client \
 	ruby1.8-dev libxml2-dev libxslt1-dev net-tools \
 	postgresql-server-dev-9.1 libpq-dev libwww-perl python-rrdtool \
-<<<<<<< HEAD
-	python-utidylib iceweasel xvfb nodejs-legacy curl \
+	iceweasel xvfb nodejs-legacy curl \
 	python-iso8601 imagemagick x11vnc google-chrome-stable rrdtool cloc && \
+	cmake && \
     apt-get clean
-=======
-	iceweasel xvfb nodejs-legacy curl \
-	python-iso8601 imagemagick x11vnc google-chrome-stable rrdtool \
-        cmake && \
-    apt-get clean
-
-RUN pip install whisper carbon graphite-web django-tagging
->>>>>>> 63bfe225
 
 RUN gem install --version '3.3.9' sass ; \
     gem install --version '~> 0.9' rb-inotify
@@ -42,8 +34,6 @@
 # NPM for Javascript testing needs
 RUN curl --insecure https://www.npmjs.com/install.sh | clean=no bash
 
-<<<<<<< HEAD
-=======
 # Build and install libtidy5
 RUN cd /tmp && \
     git clone https://github.com/htacg/tidy-html5.git && \
@@ -53,12 +43,6 @@
 # Fake symlink for the library so it will work with pytidylib
 RUN ln -s /usr/lib/libtidy5.so /usr/lib/libtidy.so
 
-# Build and install Python requirements
-ADD runtime-requirements.txt /runtime-requirements.txt
-ADD test-requirements.txt /test-requirements.txt
-RUN pip install -r /runtime-requirements.txt -r /test-requirements.txt
-
->>>>>>> 63bfe225
 RUN adduser --system --group --home=/build --shell=/bin/bash build
 RUN echo "build    ALL=NOPASSWD: ALL" >> /etc/sudoers
 
