# Full integration test image for NAV
#
FROM mbrekkevold/ubuntu-gosu:bionic

ENV DISTRO buster
ENV DISPLAY :99
ENV ADMINPASSWORD omicronpersei8
ENV DEBIAN_FRONTEND noninteractive

### Installing packages
RUN apt-get update && \
    apt-get install -y software-properties-common

RUN add-apt-repository ppa:deadsnakes/ppa && \
    apt-get update && \
    apt-get -y install --no-install-recommends \
      curl git build-essential \
      python3.5 python3.5-dev \
      python3.7 python3.7-dev \
      python3-pip

RUN echo "deb http://dl.google.com/linux/chrome/deb/ stable main" > /etc/apt/sources.list.d/google-chrome.list
RUN apt-key adv --no-tty --keyserver keyserver.ubuntu.com --recv-keys A040830F7FAC5991 1397BC53640DB551

RUN apt-get update && \
    apt-get -y --no-install-recommends build-dep \
	python3-psycopg2 python3-lxml python3-pil python3-ldap

RUN apt-get update && \
    apt-get -y --no-install-recommends install \
	libsnmp30 \
	cron \
	libjpeg62 \
	postgresql postgresql-contrib postgresql-client \
	libxml2-dev libxslt1-dev \
	libwww-perl \
	firefox xvfb \
	imagemagick \
	x11vnc google-chrome-stable cloc \
	cmake nbtscan python-gammu


# Now install NodeJS and NPM for Javascript testing needs -
# Which incidentally includes Python2.7, so we need some selection magic
RUN curl -sL https://deb.nodesource.com/setup_8.x  | bash - && \
    apt-get install -y --no-install-recommends nodejs && \
    update-alternatives --install /usr/bin/python python /usr/bin/python2.7 2

# Build and install libtidy5
RUN cd /tmp && \
    git clone https://github.com/htacg/tidy-html5.git && \
    cd tidy-html5/build/cmake && \
    git checkout tags/5.2.0 && \
    cmake ../.. -DCMAKE_INSTALL_PREFIX=/usr -DBUILD_SHARED_LIB:BOOL=ON && \
    make && make install && echo tidy5 installed

# Install geckodriver to properly run Selenium tests in Firefox versions>=47
ENV GECKOVERSION=0.21.0
RUN cd /tmp && \
    wget https://github.com/mozilla/geckodriver/releases/download/v$GECKOVERSION/geckodriver-v$GECKOVERSION-linux64.tar.gz && \
    tar xvzf geckodriver-v$GECKOVERSION-linux64.tar.gz && \
    mv geckodriver /usr/local/bin/

# Install chromedriver to properly run Selenium tests in Chrome, if need be
ENV CHROMEDRIVERVERSION=2.35
RUN cd /tmp && \
    apt-get update && \
    apt-get -y --no-install-recommends install unzip && \
    wget http://chromedriver.storage.googleapis.com/$CHROMEDRIVERVERSION/chromedriver_linux64.zip && \
    unzip chromedriver_linux64.zip && \
    mv chromedriver /usr/local/bin/

# Install our primary test runner
<<<<<<< HEAD
RUN python3.5 -m pip install tox snmpsim
=======
RUN pip install tox snmpsim 'virtualenv<20.0.0'
>>>>>>> e3819b70

# Add a build user
RUN adduser --system --group --home=/source --shell=/bin/bash build && \
    mkdir -p /usr/share/nav/var/uploads && \
    chown -R build /usr/share/nav

ENV WORKSPACE /source
ENV HOME /source

COPY scripts/ /
WORKDIR /source
ENTRYPOINT ["/entrypoint.sh"]
RUN chmod 755 /*.sh<|MERGE_RESOLUTION|>--- conflicted
+++ resolved
@@ -71,11 +71,7 @@
     mv chromedriver /usr/local/bin/
 
 # Install our primary test runner
-<<<<<<< HEAD
-RUN python3.5 -m pip install tox snmpsim
-=======
-RUN pip install tox snmpsim 'virtualenv<20.0.0'
->>>>>>> e3819b70
+RUN python3.5 -m pip install tox snmpsim 'virtualenv<20.0.0'
 
 # Add a build user
 RUN adduser --system --group --home=/source --shell=/bin/bash build && \
