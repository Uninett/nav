#
# Copyright (C) 2015 UNINETT
#
# This file is part of Network Administration Visualized (NAV).
#
# NAV is free software: you can redistribute it and/or modify it under
# the terms of the GNU General Public License version 2 as published by
# the Free Software Foundation.
#
# This program is distributed in the hope that it will be useful, but WITHOUT
# ANY WARRANTY; without even the implied warranty of MERCHANTABILITY or FITNESS
# FOR A PARTICULAR PURPOSE. See the GNU General Public License for more
# details.  You should have received a copy of the GNU General Public License
# along with NAV. If not, see <http://www.gnu.org/licenses/>.
#
"""Selenium tests for simple searches on the navbar"""

from nav.tests.selenium import LoggedInSeleniumTest

<<<<<<< HEAD
class NavBarSeleniumTest(SeleniumTest):
=======

class NavBarSeleniumTest(LoggedInSeleniumTest):
>>>>>>> 499a77ad
    """Testrunner for the Status page"""

    def setUp(self):
        """Setup"""
        super(NavBarSeleniumTest, self).setUp()
        self.driver.get(self.get_url('/'))
        self.query = self.driver.find_element_by_id('query')
        self.search_button = self.driver.find_element_by_css_selector(
                "input.button[type='submit']")

    def test_simple_ip_search(self):
        """Tests a search for an IP address"""
        ipaddr = "192.168.42.42"
        self.query.send_keys(ipaddr)
        self.search_button.click()
        caption = self.driver.find_element_by_tag_name('caption')
        self.assertIn(ipaddr, caption.text)<|MERGE_RESOLUTION|>--- conflicted
+++ resolved
@@ -17,12 +17,8 @@
 
 from nav.tests.selenium import LoggedInSeleniumTest
 
-<<<<<<< HEAD
-class NavBarSeleniumTest(SeleniumTest):
-=======
 
 class NavBarSeleniumTest(LoggedInSeleniumTest):
->>>>>>> 499a77ad
     """Testrunner for the Status page"""
 
     def setUp(self):
