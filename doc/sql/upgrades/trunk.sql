--- conflicted
+++ resolved
@@ -73,13 +73,10 @@
 ALTER TABLE rettighet RENAME TO filtergroup_group_permission;
 ALTER TABLE filtergroup_group_permission RENAME utstyrgruppeid TO filtergroup_id;
 ALTER TABLE filtergroup_group_permission RENAME accountgroupid TO accountgroup_id;
-<<<<<<< HEAD
-=======
 
 ALTER TABLE filtergroup_group_permission DROP CONSTRAINT rettighet_pk;
 ALTER TABLE filtergroup_group_permission ADD COLUMN id integer PRIMARY KEY;
 ALTER TABLE filtergroup_group_permission ADD UNIQUE(accountgroup_id, filtergroup_id);
->>>>>>> b57d20e8
 
 ALTER TABLE alarmadresse RENAME TO alertaddress;
 ALTER TABLE alertaddress RENAME adresse TO address;
@@ -452,4 +449,4 @@
 
 -- Both old IP Device Center and new IP Device Info does lots of selects on cam
 -- with netboxid and ifindex in the where clause
-CREATE INDEX cam_netboxid_ifindex_btree ON cam USING btree (netboxid, ifindex);+ALTER TABLE alertsubscription ADD ignore_closed_alerts BOOLEAN;