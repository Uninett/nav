--- conflicted
+++ resolved
@@ -49,7 +49,9 @@
 -- Index to speed up ipdevinfo queries for the first cam entry from a box
 CREATE INDEX cam_netboxid_start_time_btree ON cam USING btree (netboxid, start_time);
 
-<<<<<<< HEAD
+-- Try to provide consistency between code and db names.
+ALTER TABLE alertsubscription RENAME ignore_closed_alerts TO ignore_resolved_alerts;
+
 -- New consolidated interface table
 -- See MIB-II, IF-MIB, RFC 1229
 CREATE TABLE manage.interface (
@@ -408,10 +410,6 @@
 
 DROP TABLE deviceorder;
 DROP TABLE product;
-=======
--- Try to provide consistency between code and db names.
-ALTER TABLE alertsubscription RENAME ignore_closed_alerts TO ignore_resolved_alerts;
->>>>>>> f6f2b19b
 
 -- Django needs a simple integer primary key in accountnavbar
 ALTER TABLE accountnavbar DROP CONSTRAINT accountnavbar_pkey;
