# -*- coding: utf-8 -*-
#
# Copyright (C) 2007-2015 UNINETT AS
#
# This file is part of Network Administration Visualized (NAV).
#
# NAV is free software: you can redistribute it and/or modify it under the
# terms of the GNU General Public License version 2 as published by the Free
# Software Foundation.
#
# This program is distributed in the hope that it will be useful, but WITHOUT
# ANY WARRANTY; without even the implied warranty of MERCHANTABILITY or
# FITNESS FOR A PARTICULAR PURPOSE. See the GNU General Public License for
# more details.  You should have received a copy of the GNU General Public
# License along with NAV. If not, see <http://www.gnu.org/licenses/>.
#
"""Django ORM wrapper for the NAV manage database"""

# pylint: disable=R0903

import datetime as dt
import IPy
import re

from django.conf import settings
from django.core.urlresolvers import reverse
from django.db import models
from django.db.models import Q
from itertools import count, groupby

from nav.bitvector import BitVector
from nav.metrics.data import get_netboxes_availability
from nav.metrics.graphs import get_simple_graph_url
from nav.metrics.names import get_all_leaves_below
from nav.metrics.templates import (
    metric_prefix_for_interface,
    metric_prefix_for_ports,
    metric_prefix_for_device,
    metric_path_for_sensor
)
import nav.natsort
from nav.models.fields import DateTimeInfinityField, VarcharField, PointField
from nav.models.fields import CIDRField
from nav.models.rrd import RrdDataSource
from django_hstore import hstore
import nav.models.event


#######################################################################
### Netbox-related models

class Netbox(models.Model):
    """From NAV Wiki: The netbox table is the heart of the heart so to speak,
    the most central table of them all. The netbox tables contains information
    on all IP devices that NAV manages with adhering information and
    relations."""

    UP_UP = 'y'
    UP_DOWN = 'n'
    UP_SHADOW = 's'
    UP_CHOICES = (
        (UP_UP, 'up'),
        (UP_DOWN, 'down'),
        (UP_SHADOW, 'shadow'),
    )

    id = models.AutoField(db_column='netboxid', primary_key=True)
    ip = models.IPAddressField(unique=True)
    room = models.ForeignKey('Room', db_column='roomid')
    type = models.ForeignKey('NetboxType', db_column='typeid',
                             blank=True, null=True)
    device = models.ForeignKey('Device', db_column='deviceid',
                               blank=True, null=True)
    sysname = VarcharField(unique=True)
    category = models.ForeignKey('Category', db_column='catid')
    groups = models.ManyToManyField(
        'NetboxGroup', through='NetboxCategory', blank=True, null=True)
    groups.help_text = ''
    organization = models.ForeignKey('Organization', db_column='orgid')
    read_only = VarcharField(db_column='ro', blank=True, null=True)
    read_write = VarcharField(db_column='rw', blank=True, null=True)
    up = models.CharField(max_length=1, choices=UP_CHOICES, default=UP_UP)
    snmp_version = models.IntegerField(verbose_name="SNMP version")
    up_since = models.DateTimeField(db_column='upsince', auto_now_add=True)
    up_to_date = models.BooleanField(db_column='uptodate', default=False)
    discovered = models.DateTimeField(auto_now_add=True)

    data = hstore.DictionaryField()
    objects = hstore.HStoreManager()

    class Meta(object):
        db_table = 'netbox'
        verbose_name = 'ip device'
        verbose_name_plural = 'ip devices'
        ordering = ('sysname',)

    def __unicode__(self):
        return self.get_short_sysname()

    def is_up(self):
        """Returns True if the Netbox isn't known to be down or in shadow"""
        return self.up == self.UP_UP

    def is_snmp_down(self):
        """
        Returns True if this netbox has any unresolved snmp agent state alerts
        """
        return self.get_unresolved_alerts('snmpAgentState').count() > 0

    def get_absolute_url(self):
        kwargs = {
            'name': self.sysname,
        }
        return reverse('ipdevinfo-details-by-name', kwargs=kwargs)

    def last_updated(self, job='inventory'):
        """Returns the last updated timestamp of a particular job as a
        datetime object.

        """
        try:
            log = self.job_log.filter(success=True, job_name=job).order_by(
                '-end_time')[0]
            return log.end_time
        except IndexError:
            return None

    def get_last_jobs(self):
        """Returns the last log entry for all jobs"""
        query = """
            SELECT
              ijl.*
            FROM ipdevpoll_job_log AS ijl
            JOIN (
                SELECT
                  netboxid,
                  job_name,
                  MAX(end_time) AS end_time
                FROM
                  ipdevpoll_job_log
                GROUP BY netboxid, job_name
              ) AS foo USING (netboxid, job_name, end_time)
            JOIN netbox ON (ijl.netboxid = netbox.netboxid)
            WHERE ijl.netboxid = %s
            ORDER BY end_time
        """
        logs = IpdevpollJobLog.objects.raw(query, [self.id])
        return list(logs)

    def get_gwport_count(self):
        """Returns the number of all interfaces that have IP addresses."""
        return self.get_gwports().count()

    def get_gwports(self):
        """Returns all interfaces that have IP addresses."""
        return Interface.objects.filter(netbox=self,
                                        gwportprefix__isnull=False).distinct()

    def get_gwports_sorted(self):
        """Returns gwports naturally sorted by interface name"""

        ports = self.get_gwports().select_related('module', 'netbox')
        return Interface.sort_ports_by_ifname(ports)

    def get_swport_count(self):
        """Returns the number of all interfaces that are switch ports."""
        return self.get_swports().count()

    def get_swports(self):
        """Returns all interfaces that are switch ports."""
        return Interface.objects.filter(netbox=self,
                                        baseport__isnull=False).distinct()

    def get_swports_sorted(self):
        """Returns swports naturally sorted by interface name"""
        ports = self.get_swports().select_related('module', 'netbox')
        return Interface.sort_ports_by_ifname(ports)

    def get_physical_ports(self):
        """Return all ports that are present."""
        return Interface.objects.filter(netbox=self,
                                        ifconnectorpresent=True).distinct()

    def get_physical_ports_sorted(self):
        """Return all ports that are present sorted by interface name."""
        ports = self.get_physical_ports().select_related('module', 'netbox')
        return Interface.sort_ports_by_ifname(ports)

    def get_sensors(self):
        """ Returns sensors associated with this netbox """

        return Sensor.objects.filter(netbox=self)

    def get_availability(self):
        """Calculates and returns an availability data structure."""
        result = get_netboxes_availability([self])
        return result.get(self.pk)

    def get_week_availability(self):
        """Gets the availability for this netbox for the last week"""
        avail = self.get_availability()
        try:
            return "%.2f%%" % avail["availability"]["week"]
        except (KeyError, TypeError):
            return "N/A"

    def get_uplinks(self):
        """Returns a list of uplinks on this netbox. Requires valid vlan."""
        result = []

        for iface in self.connected_to_interface.all():
            if iface.swportvlan_set.filter(
                direction=SwPortVlan.DIRECTION_DOWN).count():
                result.append({
                    'other': iface,
                    'this': iface.to_interface,
                })

        return result

    def get_uplinks_regarding_of_vlan(self):
        result = []

        for iface in self.connected_to_interface.all():
            result.append({
                'other': iface,
                'this': iface.to_interface,
            })

        return result

    def get_function(self):
        """Returns the function description of this netbox."""
        try:
            return self.info_set.get(variable='function').value
        except NetboxInfo.DoesNotExist:
            return None

    def get_prefix(self):
        """Returns the prefix address for this netbox' IP address."""
        try:
            return self.netboxprefix.prefix
        except models.ObjectDoesNotExist:
            return None

    def get_filtered_prefix(self):
        """Returns the netbox' prefix address only when the prefix is not a
        scope, private or reserved prefix.

        """
        prefix = self.get_prefix()
        if prefix and prefix.vlan.net_type.description in (
            'scope', 'private', 'reserved'):
            return None
        else:
            return prefix

    def get_short_sysname(self):
        """Returns sysname without the domain suffix if specified in the
        DOMAIN_SUFFIX setting in nav.conf"""

        if (settings.DOMAIN_SUFFIX is not None
            and self.sysname.endswith(settings.DOMAIN_SUFFIX)):
            return self.sysname[:-len(settings.DOMAIN_SUFFIX)]
        else:
            return self.sysname

    def get_rrd_data_sources(self):
        """Returns all relevant RRD data sources"""
        return RrdDataSource.objects.filter(rrd_file__netbox=self
            ).exclude(
                Q(rrd_file__subsystem__name__in=('pping', 'serviceping')) |
                Q(rrd_file__key__isnull=False,
                    rrd_file__key__in=('swport', 'gwport', 'interface'))
            ).order_by('description')

    def is_on_maintenance(self):
        """Returns True if this netbox is currently on maintenance"""
        states = self.get_unresolved_alerts('maintenanceState').filter(
            variables__variable='netbox')
        return states.count() > 0

    def last_downtime_ended(self):
        """
        Returns the end_time of the last known boxState alert.

        :returns: A datetime object if a serviceState alert was found,
                  otherwise None
        """
        try:
            lastdown = self.alerthistory_set.filter(
                event_type__id='boxState', end_time__isnull=False
            ).order_by("-end_time")[0]
        except IndexError:
            return
        else:
            return lastdown.end_time

    def get_unresolved_alerts(self, kind=None):
        """Returns a queryset of unresolved alert states"""
        return self.alerthistory_set.unresolved(kind)

    def get_powersupplies(self):
        return self.powersupplyorfan_set.filter(
            physical_class='powerSupply').order_by('name')

    def get_fans(self):
        return self.powersupplyorfan_set.filter(
            physical_class='fan').order_by('name')

    def get_system_metrics(self):
        """Gets a list of available Graphite metrics related to this Netbox,
        except for ports, which are seen as separate.

        :returns: A list of dicts describing the metrics, e.g.:
                  {id:"nav.devices.some-gw.cpu.cpu1.loadavg1min",
                   group="cpu",
                   suffix="cpu1.loadavg1min"}

        """
        exclude = metric_prefix_for_ports(self.sysname)
        base = metric_prefix_for_device(self.sysname)

        nodes = get_all_leaves_below(base, [exclude])
        result = []
        for node in nodes:
            suffix = node.replace(base + '.', '')
            elements = suffix.split('.')
            group = elements[0]
            suffix = '.'.join(elements[1:])
            result.append(dict(id=node, group=group, suffix=suffix))

        return result

<<<<<<< HEAD
=======
    def has_unignored_unrecognized_neighbors(self):
        """Returns true if this netbox has unignored unrecognized neighbors"""
        return self.unrecognizedneighbor_set.filter(
            ignored_since=None).count() > 0

>>>>>>> 357cdf1d

class NetboxInfo(models.Model):
    """From NAV Wiki: The netboxinfo table is the place
    to store additional info on a netbox."""

    id = models.AutoField(db_column='netboxinfoid', primary_key=True)
    netbox = models.ForeignKey('Netbox', db_column='netboxid',
        related_name='info_set')
    key = VarcharField()
    variable = VarcharField(db_column='var')
    value = models.TextField(db_column='val')

    class Meta(object):
        db_table = 'netboxinfo'
        unique_together = (('netbox', 'key', 'variable', 'value'),)

    def __unicode__(self):
        return u'%s="%s"' % (self.variable, self.value)


class NetboxEntity(models.Model):
    """
    Represents a physical Entity within a Netbox. Largely modeled after
    ENTITY-MIB::entPhysicalTable. See RFC 4133 (and RFC 6933), but may be
    filled from other sources where applicable.

    """
    # Class choices, extracted from RFC 6933

    CLASS_OTHER = 1
    CLASS_UNKNOWN = 2
    CLASS_CHASSIS = 3
    CLASS_BACKPLANE = 4
    CLASS_CONTAINER = 5  # e.g., chassis slot or daughter-card holder
    CLASS_POWERSUPPLY = 6
    CLASS_FAN = 7
    CLASS_SENSOR = 8
    CLASS_MODULE = 9  # e.g., plug-in card or daughter-card
    CLASS_PORT = 10
    CLASS_STACK = 11  # e.g., stack of multiple chassis entities
    CLASS_CPU = 12
    CLASS_ENERGYOBJECT = 13
    CLASS_BATTERY = 14

    CLASS_CHOICES = (
        (CLASS_OTHER, 'other'),
        (CLASS_UNKNOWN, 'unknown'),
        (CLASS_CHASSIS, 'chassis'),
        (CLASS_BACKPLANE, 'backplane'),
        (CLASS_CONTAINER, 'container'),
        (CLASS_POWERSUPPLY, 'powerSupply'),
        (CLASS_FAN, 'fan'),
        (CLASS_SENSOR, 'sensor'),
        (CLASS_MODULE, 'module'),
        (CLASS_PORT, 'port'),
        (CLASS_STACK, 'stack'),
        (CLASS_CPU, 'cpu'),
        (CLASS_ENERGYOBJECT, 'energyObject'),
        (CLASS_BATTERY, 'battery'),
    )

    id = models.AutoField(db_column='netboxentityid', primary_key=True)
    netbox = models.ForeignKey('Netbox', db_column='netboxid',
                               related_name='entity_set')

    index = VarcharField()
    source = VarcharField(default='ENTITY-MIB')
    descr = VarcharField(null=True)
    vendor_type = VarcharField(null=True)
    contained_in = models.ForeignKey('NetboxEntity', null=True)
    physical_class = models.IntegerField(choices=CLASS_CHOICES, null=True)
    parent_relpos = models.IntegerField(null=True)
    name = VarcharField(null=True)
    hardware_revision = VarcharField(null=True)
    firmware_revision = VarcharField(null=True)
    software_revision = VarcharField(null=True)
    device = models.ForeignKey('Device', null=True, db_column='deviceid')
    mfg_name = VarcharField(null=True)
    model_name = VarcharField(null=True)
    alias = VarcharField(null=True)
    asset_id = VarcharField(null=True)
    fru = models.NullBooleanField(verbose_name='Is a field replaceable unit')
    mfg_date = models.DateTimeField(null=True)
    uris = VarcharField(null=True)

    class Meta:
        db_table = 'netboxentity'
        unique_together = (('netbox', 'index'),)


class NetboxPrefix(models.Model):
    """Which prefix a netbox is connected to.

    This models the read-only netboxprefix view.

    """
    netbox = models.OneToOneField('Netbox', db_column='netboxid',
                                  primary_key=True)
    prefix = models.ForeignKey('Prefix', db_column='prefixid',
                               related_name='netbox_set')

    class Meta(object):
        db_table = 'netboxprefix'
        unique_together = (('netbox', 'prefix'),)

    def __unicode__(self):
        return u'%s at %s' % (self.netbox.sysname, self.prefix.net_address)

    def save(self, *_args, **_kwargs):
        """Does nothing, since this models a database view."""
        raise Exception("Cannot save to a view.")


class Device(models.Model):
    """From NAV Wiki: The device table contains all physical devices in the
    network. As opposed to the netbox table, the device table focuses on the
    physical box with its serial number. The device may appear as different net
    boxes or may appear in different modules throughout its lifetime."""

    id = models.AutoField(db_column='deviceid', primary_key=True)
    serial = VarcharField(unique=True, null=True)
    hardware_version = VarcharField(db_column='hw_ver', null=True)
    firmware_version = VarcharField(db_column='fw_ver', null=True)
    software_version = VarcharField(db_column='sw_ver', null=True)
    discovered = models.DateTimeField(default=dt.datetime.now)

    class Meta(object):
        db_table = 'device'

    def __unicode__(self):
        return self.serial or ''


class Module(models.Model):
    """From NAV Wiki: The module table defines modules. A module is a part of a
    netbox of category GW, SW and GSW. A module has ports; i.e router ports
    and/or switch ports. A module is also a physical device with a serial
    number."""

    UP_UP = 'y'
    UP_DOWN = 'n'
    UP_CHOICES = (
        (UP_UP, 'up'),
        (UP_DOWN, 'down'),
    )

    id = models.AutoField(db_column='moduleid', primary_key=True)
    device = models.ForeignKey('Device', db_column='deviceid')
    netbox = models.ForeignKey('Netbox', db_column='netboxid')
    module_number = models.IntegerField(db_column='module')
    name = VarcharField()
    model = VarcharField()
    description = VarcharField(db_column='descr')
    up = models.CharField(max_length=1, choices=UP_CHOICES, default=UP_UP)
    down_since = models.DateTimeField(db_column='downsince')

    class Meta(object):
        db_table = 'module'
        verbose_name = 'module'
        ordering = ('netbox', 'module_number', 'name')
        unique_together = (('netbox', 'name'),)

    def __unicode__(self):
        return u'{name} at {netbox}'.format(
            name=self.name or self.module_number, netbox=self.netbox)

    def get_absolute_url(self):
        kwargs = {
            'netbox_sysname': self.netbox.sysname,
            'module_name': self.name,
        }
        return reverse('ipdevinfo-module-details', kwargs=kwargs)

    def get_gwports(self):
        """Returns all interfaces that have IP addresses."""
        return Interface.objects.filter(
            module=self, gwportprefix__isnull=False).distinct()

    def get_gwports_sorted(self):
        """Returns gwports naturally sorted by interface name"""

        ports = self.get_gwports()
        return Interface.sort_ports_by_ifname(ports)

    def get_swports(self):
        """Returns all interfaces that are switch ports."""
        return Interface.objects.select_related(
            depth=2).filter(module=self, baseport__isnull=False)

    def get_swports_sorted(self):
        """Returns swports naturally sorted by interface name"""

        ports = self.get_swports()
        return Interface.sort_ports_by_ifname(ports)

    def get_physical_ports(self):
        """Return all ports that are present."""
        return Interface.objects.filter(
            module=self, ifconnectorpresent=True).distinct()

    def get_physical_ports_sorted(self):
        """Return all ports that are present sorted by interface name."""
        ports = self.get_physical_ports()
        return Interface.sort_ports_by_ifname(ports)

    def is_on_maintenace(self):
        """Returns True if the owning Netbox is on maintenance"""
        return self.netbox.is_on_maintenance()


class Memory(models.Model):
    """From NAV Wiki: The mem table describes the memory
    (memory and nvram) of a netbox."""

    id = models.AutoField(db_column='memid', primary_key=True)
    netbox = models.ForeignKey('Netbox', db_column='netboxid')
    type = VarcharField(db_column='memtype')
    device = VarcharField()
    size = models.IntegerField()
    used = models.IntegerField()

    class Meta(object):
        db_table = 'mem'
        unique_together = (('netbox', 'type', 'device'),)

    def __unicode__(self):
        if self.used is not None and self.size is not None and self.size != 0:
            return u'%s, %d%% used' % (self.type, self.used * 100 // self.size)
        else:
            return self.type


class Room(models.Model):
    """From NAV Wiki: The room table defines a wiring closes / network room /
    server room."""

    id = models.CharField(db_column='roomid', max_length=30, primary_key=True)
    location = models.ForeignKey('Location', db_column='locationid',
                                 blank=True, null=True)
    description = VarcharField(db_column='descr', blank=True)
    position = PointField(null=True, blank=True, default=None)
    data = hstore.DictionaryField()

    objects = hstore.HStoreManager()

    class Meta(object):
        db_table = 'room'
        verbose_name = 'room'
        ordering = ('id',)

    def __unicode__(self):
        return u'%s (%s)' % (self.id, self.description)


class Location(models.Model):
    """From NAV Wiki: The location table defines a group of rooms; i.e. a
    campus."""

    id = models.CharField(db_column='locationid',
                          max_length=30, primary_key=True)
    description = VarcharField(db_column='descr')
    data = hstore.DictionaryField()
    objects = hstore.HStoreManager()

    class Meta(object):
        db_table = 'location'
        verbose_name = 'location'

    def __unicode__(self):
        return u'%s (%s)' % (self.id, self.description)


class Organization(models.Model):
    """From NAV Wiki: The org table defines an organization which is in charge
    of a given netbox and is the user of a given prefix."""

    id = models.CharField(db_column='orgid', max_length=30, primary_key=True)
    parent = models.ForeignKey('self', db_column='parent',
                               blank=True, null=True)
    description = VarcharField(db_column='descr', blank=True)
    contact = VarcharField(db_column='contact', blank=True)
    data = hstore.DictionaryField()

    objects = hstore.HStoreManager()

    class Meta(object):
        db_table = 'org'
        verbose_name = 'organization'
        ordering = ['id']

    def __unicode__(self):
        return u'%s (%s)' % (self.id, self.description)

    def extract_emails(self):
        """Naively extract email addresses from the contact string"""
        contact = self.contact if self.contact else ""
        return re.findall(r'(\b[\w.]+@[\w.]+\b)', contact)


class Category(models.Model):
    """From NAV Wiki: The cat table defines the categories of a netbox
    (GW,GSW,SW,EDGE,WLAN,SRV,OTHER)."""

    id = models.CharField(db_column='catid', max_length=8, primary_key=True)
    description = VarcharField(db_column='descr')
    req_snmp = models.BooleanField()

    class Meta(object):
        db_table = 'cat'
        verbose_name = 'category'
        verbose_name_plural = 'categories'

    def __unicode__(self):
        return u'%s (%s)' % (self.id, self.description)

    def is_gw(self):
        """Is this a router?"""
        return self.id == 'GW'

    def is_gsw(self):
        """Is this a routing switch?"""
        return self.id == 'GSW'

    def is_sw(self):
        """Is this a core switch?"""
        return self.id == 'SW'

    def is_edge(self):
        """Is this an edge switch?"""
        return self.id == 'EDGE'

    def is_srv(self):
        """Is this a server?"""
        return self.id == 'SRV'

    def is_other(self):
        """Is this an uncategorized device?"""
        return self.id == 'OTHER'


class NetboxGroup(models.Model):
    """A group that one or more netboxes belong to

    A group is a tag of sorts for grouping netboxes. You can put two netboxes
    in the same group and then use that metainfo in reports and alert profiles.

    This was formerly known as subcat but was altered to netboxgroup because
    the same subcategory could not exist on different categories.

    """

    id = VarcharField(db_column='netboxgroupid', primary_key=True)
    description = VarcharField(db_column='descr')

    class Meta(object):
        db_table = 'netboxgroup'
        ordering = ('id',)
        verbose_name = 'device group'

    def __unicode__(self):
        return self.id

    def get_absolute_url(self):
        return reverse('netbox-group-detail', kwargs={'groupid': self.pk})


class NetboxCategory(models.Model):
    """Store the relation between a netbox and its groups"""

    # TODO: This should be a ManyToMany-field in Netbox, but at this time
    # Django only supports specifying the name of the M2M-table, and not the
    # column names.
    id = models.AutoField(primary_key=True)  # Serial for faking a primary key
    netbox = models.ForeignKey('Netbox', db_column='netboxid')
    category = models.ForeignKey('NetboxGroup', db_column='category')

    class Meta(object):
        db_table = 'netboxcategory'
        unique_together = (('netbox', 'category'),)  # Primary key

    def __unicode__(self):
        return u'%s in category %s' % (self.netbox, self.category)


class NetboxType(models.Model):
    """From NAV Wiki: The type table defines the type of a netbox, the
    sysobjectid being the unique identifier."""

    id = models.AutoField(db_column='typeid', primary_key=True)
    vendor = models.ForeignKey('Vendor', db_column='vendorid')
    name = VarcharField(db_column='typename', verbose_name="type name")
    sysobjectid = VarcharField(unique=True)
    description = VarcharField(db_column='descr')

    class Meta(object):
        db_table = 'type'
        unique_together = (('vendor', 'name'),)

    def __unicode__(self):
        return u'%s (%s from %s)' % (self.name, self.description, self.vendor)

    def get_enterprise_id(self):
        """Returns the type's enterprise ID as an integer.

        The type's sysobjectid should always start with
        SNMPv2-SMI::enterprises (1.3.6.1.4.1).  The next OID element will be
        an enterprise ID, while the remaining elements will describe the type
        specific to the vendor.

        """
        prefix = u"1.3.6.1.4.1."
        if self.sysobjectid.startswith(prefix):
            specific = self.sysobjectid[len(prefix):]
            enterprise = specific.split('.')[0]
            return long(enterprise)

#######################################################################
### Device management


class Vendor(models.Model):
    """From NAV Wiki: The vendor table defines vendors. A
    type is of a vendor. A product is of a vendor."""

    id = models.CharField(db_column='vendorid', max_length=15,
                          primary_key=True)

    class Meta(object):
        db_table = 'vendor'
        ordering = ('id', )

    def __unicode__(self):
        return self.id

#######################################################################
### Router/topology


class GwPortPrefix(models.Model):
    """Defines IP addresses assigned to Interfaces, with a relation to the
    associated Prefix.

    """
    interface = models.ForeignKey('Interface', db_column='interfaceid')
    prefix = models.ForeignKey('Prefix', db_column='prefixid')
    gw_ip = models.IPAddressField(db_column='gwip', primary_key=True)
    virtual = models.BooleanField(default=False)

    class Meta(object):
        db_table = 'gwportprefix'

    def __unicode__(self):
        return self.gw_ip

class PrefixManager(models.Manager):
    def contains_ip(self, ipaddr):
        """Gets all prefixes that contain the given IP address,
        ordered by descending network mask length.

        """
        return self.get_query_set().exclude(
            vlan__net_type="loopback"
        ).extra(
            select={'mlen': 'masklen(netaddr)'},
            where=["%s <<= netaddr"],
            params=[ipaddr],
            order_by=["-mlen"]
        ).select_related('vlan')

class Prefix(models.Model):
    """From NAV Wiki: The prefix table stores IP prefixes."""

    objects = PrefixManager()

    id = models.AutoField(db_column='prefixid', primary_key=True)
    net_address = CIDRField(db_column='netaddr', unique=True)
    vlan = models.ForeignKey('Vlan', db_column='vlanid')

    class Meta(object):
        db_table = 'prefix'

    def __unicode__(self):
        if self.vlan:
            return u'%s (vlan %s)' % (self.net_address, self.vlan)
        else:
            return self.net_address

    def get_prefix_length(self):
        """Returns the prefix mask length."""
        ip = IPy.IP(self.net_address)
        return ip.prefixlen()

    def get_prefix_size(self):
        ip = IPy.IP(self.net_address)
        return ip.len()

    def get_router_ports(self):
        """Returns a ordered list of GwPortPrefix objects on this prefix"""
        return self.gwportprefix_set.filter(
            interface__netbox__category__id__in=('GSW', 'GW')
        ).select_related(
            'interface', 'interface__netbox'
        ).order_by('-virtual', 'gw_ip')


class Vlan(models.Model):
    """From NAV Wiki: The vlan table defines the IP broadcast domain / vlan. A
    broadcast domain often has a vlan value, it may consist of many IP
    prefixes, it is of a network type, it is used by an organization (org) and
    has a user group (usage) within the org."""

    id = models.AutoField(db_column='vlanid', primary_key=True)
    vlan = models.IntegerField(null=True, blank=True)
    net_type = models.ForeignKey('NetType', db_column='nettype')
    organization = models.ForeignKey('Organization', db_column='orgid',
        null=True, blank=True)
    usage = models.ForeignKey('Usage', db_column='usageid',
                              null=True, blank=True)
    net_ident = VarcharField(db_column='netident', null=True, blank=True)
    description = VarcharField(null=True, blank=True)

    class Meta(object):
        db_table = 'vlan'

    def __unicode__(self):
        result = u''
        if self.vlan:
            result += u'%d' % self.vlan
        else:
            result += u'N/A'
        if self.net_ident:
            result += ' (%s)' % self.net_ident
        return result


class NetType(models.Model):
    """From NAV Wiki: The nettype table defines network type;lan, core, link,
    elink, loopback, closed, static, reserved, scope. The network types are
    predefined in NAV and may not be altered."""

    id = VarcharField(db_column='nettypeid', primary_key=True)
    description = VarcharField(db_column='descr')
    edit = models.BooleanField(default=False)

    class Meta(object):
        db_table = 'nettype'

    def __unicode__(self):
        return self.id


class Usage(models.Model):
    """From NAV Wiki: The usage table defines the user group (student, staff
    etc). Usage categories are maintained in the edit database tool."""

    id = models.CharField(db_column='usageid', max_length=30, primary_key=True)
    description = VarcharField(db_column='descr')

    class Meta(object):
        db_table = 'usage'
        verbose_name = 'usage'

    def __unicode__(self):
        return u'%s (%s)' % (self.id, self.description)


class Arp(models.Model):
    """From NAV Wiki: The arp table contains (ip, mac, time
    start, time end)."""

    id = models.AutoField(db_column='arpid', primary_key=True)
    netbox = models.ForeignKey('Netbox', db_column='netboxid', null=True)
    prefix = models.ForeignKey('Prefix', db_column='prefixid', null=True)
    sysname = VarcharField()
    ip = models.IPAddressField()
    # TODO: Create MACAddressField in Django
    mac = models.CharField(max_length=17)
    start_time = models.DateTimeField(auto_now_add=True)
    end_time = DateTimeInfinityField()

    class Meta(object):
        db_table = 'arp'

    def __unicode__(self):
        return u'%s to %s' % (self.ip, self.mac)

#######################################################################
### Switch/topology


class SwPortVlan(models.Model):
    """From NAV Wiki: The swportvlan table defines the
    vlan values on all switch ports. dot1q trunk ports
    typically have several rows in this table."""

    DIRECTION_UNDEFINED = 'x'
    DIRECTION_UP = 'o'
    DIRECTION_DOWN = 'n'
    DIRECTION_BLOCKED = 'b'
    DIRECTION_CHOICES = (
        (DIRECTION_UNDEFINED, 'undefined'),
        (DIRECTION_UP, 'up'),
        (DIRECTION_DOWN, 'down'),
        (DIRECTION_BLOCKED, 'blocked'),
    )

    id = models.AutoField(db_column='swportvlanid', primary_key=True)
    interface = models.ForeignKey('Interface', db_column='interfaceid')
    vlan = models.ForeignKey('Vlan', db_column='vlanid')
    direction = models.CharField(max_length=1, choices=DIRECTION_CHOICES,
        default=DIRECTION_UNDEFINED)

    class Meta(object):
        db_table = 'swportvlan'
        unique_together = (('interface', 'vlan'),)

    def __unicode__(self):
        return u'%s, on vlan %s' % (self.interface, self.vlan)


class SwPortAllowedVlan(models.Model):
    """Stores a hexstring that encodes the list of VLANs that are allowed to
    traverse a trunk port.

    """
    interface = models.OneToOneField('Interface', db_column='interfaceid',
                                     primary_key=True)
    hex_string = VarcharField(db_column='hexstring')
    _cached_hex_string = ''
    _cached_vlan_set = None

    class Meta(object):
        db_table = 'swportallowedvlan'

    def __contains__(self, item):
        vlans = self.get_allowed_vlans()
        return item in vlans

    def get_allowed_vlans(self):
        """Converts the plaintext formatted hex_string attribute to a list of
        VLAN numbers.

        :returns: A set of integers.
        """
        if self._cached_hex_string != self.hex_string:
            self._cached_hex_string = self.hex_string
            self._cached_vlan_set = self._calculate_allowed_vlans()

        return self._cached_vlan_set or set()

    def _calculate_allowed_vlans(self):
        octets = [self.hex_string[x:x + 2]
                  for x in xrange(0, len(self.hex_string), 2)]
        string = ''.join(chr(int(o, 16)) for o in octets)
        bits = BitVector(string)
        return set(bits.get_set_bits())

    def __unicode__(self):
        return u'Allowed vlans for swport %s' % self.interface


class SwPortBlocked(models.Model):
    """This table defines the spanning tree blocked ports for a given vlan for
    a given switch port."""

    id = models.AutoField(db_column='swportblockedid', primary_key=True)
    interface = models.ForeignKey('Interface', db_column='interfaceid')
    vlan = models.IntegerField()

    class Meta(object):
        db_table = 'swportblocked'
        unique_together = (('interface', 'vlan'),)  # Primary key

    def __unicode__(self):
        return '%d, at %s' % (self.vlan, self.interface)


class AdjacencyCandidate(models.Model):
    """A candidate for netbox/interface adjacency.

    Used in the process of building the physical topology of the
    network. AdjacencyCandidate defines a candidate for next hop physical
    neighbor.

    """
    id = models.AutoField(db_column='adjacency_candidateid', primary_key=True)
    netbox = models.ForeignKey('Netbox', db_column='netboxid')
    interface = models.ForeignKey('Interface', db_column='interfaceid')
    to_netbox = models.ForeignKey('Netbox', db_column='to_netboxid',
                                  related_name='to_adjacencycandidate_set')
    to_interface = models.ForeignKey('Interface', db_column='to_interfaceid',
                                     null=True,
                                     related_name='to_adjacencycandidate_set')
    source = VarcharField()
    miss_count = models.IntegerField(db_column='misscnt', default=0)

    class Meta(object):
        db_table = 'adjacency_candidate'
        unique_together = (('netbox', 'interface', 'to_netbox', 'source'),)

    def __unicode__(self):
        return u'%s:%s %s candidate %s:%s' % (self.netbox, self.interface,
                                              self.source,
                                              self.to_netbox,
                                              self.to_interface)


class NetboxVtpVlan(models.Model):
    """From NAV Wiki: A help table that contains the vtp vlan database of a
    switch. For certain cisco switches cam information is gathered using a
    community@vlan string. It is then necessary to know all vlans that are
    active on a switch. The vtp vlan table is an extra source of
    information."""

    id = models.AutoField(primary_key=True)  # Serial for faking a primary key
    netbox = models.ForeignKey('Netbox', db_column='netboxid')
    vtp_vlan = models.IntegerField(db_column='vtpvlan')

    class Meta(object):
        db_table = 'netbox_vtpvlan'
        unique_together = (('netbox', 'vtp_vlan'),)

    def __unicode__(self):
        return u'%d, at %s' % (self.vtp_vlan, self.netbox)


class Cam(models.Model):
    """From NAV Wiki: The cam table defines (swport, mac, time start, time
    end)"""

    id = models.AutoField(db_column='camid', primary_key=True)
    netbox = models.ForeignKey('Netbox', db_column='netboxid', null=True)
    sysname = VarcharField()
    ifindex = models.IntegerField()
    module = models.CharField(max_length=4)
    port = VarcharField()
    start_time = models.DateTimeField(auto_now_add=True)
    end_time = DateTimeInfinityField()
    miss_count = models.IntegerField(db_column='misscnt', default=0)
    # TODO: Create MACAddressField in Django
    mac = models.CharField(max_length=17)

    class Meta(object):
        db_table = 'cam'
        unique_together = (('netbox', 'sysname', 'module', 'port',
                            'mac', 'start_time'),)

    def __unicode__(self):
        return u'%s, %s' % (self.mac, self.netbox)


#######################################################################
### Interfaces and related attributes

class Interface(models.Model):
    """The network interfaces, both physical and virtual, of a Netbox."""

    OPER_UP = 1
    OPER_DOWN = 2
    OPER_TESTING = 3
    OPER_UNKNOWN = 4
    OPER_DORMANT = 5
    OPER_NOTPRESENT = 6
    OPER_LOWERLAYERDOWN = 7

    OPER_STATUS_CHOICES = (
        (OPER_UP, 'up'),
        (OPER_DOWN, 'down'),
        (OPER_TESTING, 'testing'),
        (OPER_UNKNOWN, 'unknown'),
        (OPER_DORMANT, 'dormant'),
        (OPER_NOTPRESENT, 'not present'),
        (OPER_LOWERLAYERDOWN, 'lower layer down'),
    )

    ADM_UP = 1
    ADM_DOWN = 2
    ADM_TESTING = 3

    ADM_STATUS_CHOICES = (
        (ADM_UP, 'up'),
        (ADM_DOWN, 'down'),
        (ADM_TESTING, 'testing'),
    )

    DUPLEX_FULL = 'f'
    DUPLEX_HALF = 'h'
    DUPLEX_CHOICES = (
        (DUPLEX_FULL, 'full duplex'),
        (DUPLEX_HALF, 'half duplex'),
    )

    id = models.AutoField(db_column='interfaceid', primary_key=True)
    netbox = models.ForeignKey('Netbox', db_column='netboxid')
    module = models.ForeignKey('Module', db_column='moduleid', null=True)
    ifindex = models.IntegerField()
    ifname = VarcharField()
    ifdescr = VarcharField()
    iftype = models.IntegerField()
    speed = models.FloatField()
    ifphysaddress = models.CharField(max_length=17, null=True)
    ifadminstatus = models.IntegerField(choices=ADM_STATUS_CHOICES)
    ifoperstatus = models.IntegerField(choices=OPER_STATUS_CHOICES)
    iflastchange = models.IntegerField()
    ifconnectorpresent = models.BooleanField()
    ifpromiscuousmode = models.BooleanField()
    ifalias = VarcharField()

    baseport = models.IntegerField()
    media = VarcharField(null=True)
    vlan = models.IntegerField()
    trunk = models.BooleanField()
    duplex = models.CharField(max_length=1, choices=DUPLEX_CHOICES, null=True)

    to_netbox = models.ForeignKey('Netbox', db_column='to_netboxid', null=True,
        related_name='connected_to_interface')
    to_interface = models.ForeignKey('self', db_column='to_interfaceid',
        null=True, related_name='connected_to_interface')

    gone_since = models.DateTimeField()

    class Meta(object):
        db_table = u'interface'
        ordering = ('baseport', 'ifname')

    def __init__(self, *args, **kwargs):
        super(Interface, self).__init__(*args, **kwargs)
        # Create cache dictionary
        # FIXME: Replace with real Django caching
        self.time_since_activity_cache = {}

    def __unicode__(self):
        return u'{ifname} at {netbox}'.format(
            ifname=self.ifname, netbox=self.netbox)

    @classmethod
    def sort_ports_by_ifname(cls, ports):
        return sorted(ports, key=lambda p: nav.natsort.split(p.ifname))

    def get_absolute_url(self):
        kwargs = {
            'netbox_sysname': self.netbox.sysname,
            'port_id': self.id,
        }
        return reverse('ipdevinfo-interface-details', kwargs=kwargs)

    def get_vlan_numbers(self):
        """List of VLAN numbers related to the port"""

        # XXX: This causes a DB query per port
        vlans = [swpv.vlan.vlan
            for swpv in self.swportvlan_set.select_related(depth=1)]
        if self.vlan is not None and self.vlan not in vlans:
            vlans.append(self.vlan)
        vlans.sort()
        return vlans

    def get_last_cam_record(self):
        """Returns the newest cam record gotten from this switch port."""
        return self.netbox.cam_set.filter(ifindex=self.ifindex).latest(
            'end_time')

    def get_active_time(self, interval=600):
        """
        Time since last CAM activity on port, looking at CAM entries
        for the last ``interval'' days.

        Returns None if no activity is found, else number of days since last
        activity as a datetime.timedelta object.
        """

        # Check cache for result
        if interval in self.time_since_activity_cache:
            return self.time_since_activity_cache[interval]

        min_time = dt.datetime.now() - dt.timedelta(days=interval)
        try:
            # XXX: This causes a DB query per port
            # Use .values() to avoid creating additional objects we do not need
            last_cam_entry_end_time = self.netbox.cam_set.filter(
                ifindex=self.ifindex, end_time__gt=min_time).order_by(
                '-end_time').values('end_time')[0]['end_time']
        except (Cam.DoesNotExist, IndexError):
            # Inactive/not in use
            return None

        if last_cam_entry_end_time == dt.datetime.max:
            # Active now
            self.time_since_activity_cache[interval] = dt.timedelta(days=0)
        else:
            # Active some time inside the given interval
            self.time_since_activity_cache[interval] = \
                dt.datetime.now() - last_cam_entry_end_time

        return self.time_since_activity_cache[interval]

    def get_rrd_data_sources(self):
        """Returns all relevant RRD data sources"""
        return RrdDataSource.objects.filter(
                rrd_file__key='interface', rrd_file__value=str(self.id)
            ).order_by('description')

    def get_port_metrics(self):
        """Gets a list of available Graphite metrics related to this Interface.

        :returns: A list of dicts describing the metrics, e.g.:
                  {id:"nav.devices.some-gw.ports.gi1_1.ifInOctets",
                   suffix:"ifInOctets"}

        """
        base = metric_prefix_for_interface(self.netbox, self.ifname)

        nodes = get_all_leaves_below(base)
        result = [dict(id=n,
                       suffix=n.replace(base + '.', ''),
                       url=get_simple_graph_url(n, '1day'))
                  for n in nodes]
        return result

    def get_link_display(self):
        """Returns a display value for this interface's link status."""
        if self.ifoperstatus == self.OPER_UP:
            return "Active"
        elif self.ifadminstatus == self.ADM_DOWN:
            return "Disabled"
        return "Inactive"

    def get_trunkvlans_as_range(self):
        """
        Converts the list of allowed vlans on trunk to a string of ranges.
        Ex: [1, 2, 3, 4, 7, 8, 10] -> "1-4,7-8,10"
        """
        def as_range(iterable):
            l = list(iterable)
            if len(l) > 1:
                return '{0}-{1}'.format(l[0], l[-1])
            else:
                return '{0}'.format(l[0])

        if self.trunk:
            return ",".join(as_range(y) for x, y in groupby(
                sorted(self.swportallowedvlan.get_allowed_vlans()),
                lambda n, c=count(): n - next(c))
            )
        else:
            return ""

    def is_swport(self):
        """Returns True if the interface is configured as a switch-port"""
        return (self.baseport is not None)

    def is_gwport(self):
        """Returns True if the interface has an IP address.

        NOTE: This doesn't necessarily mean the port forwards packets for
        other hosts.

        """
        return (self.gwportprefix_set.count() > 0)

    def below_me(self):
        """Returns interfaces stacked with this one on a layer below"""
        return Interface.objects.filter(lower_layer__higher=self)

    def above_me(self):
        """Returns interfaces stacked with this one on a layer above"""
        return Interface.objects.filter(higher_layer__lower=self)

    def get_sorted_vlans(self):
        """Returns a queryset of sorted swportvlans"""
        return self.swportvlan_set.select_related('vlan').order_by(
            'vlan__vlan')

    def is_on_maintenace(self):
        """Returns True if the owning Netbox is on maintenance"""
        return self.netbox.is_on_maintenance()

    def has_unignored_unrecognized_neighbors(self):
        """Returns True if this interface has unrecognized neighbors that are
        not ignored
        """
        return self.unrecognizedneighbor_set.filter(
            ignored_since__isnull=True).count() > 0


class InterfaceStack(models.Model):
    """Interface layered stacking relationships"""
    higher = models.ForeignKey(Interface, db_column='higher',
                               related_name='higher_layer')
    lower = models.ForeignKey(Interface, db_column='lower',
                              related_name='lower_layer')

    class Meta(object):
        db_table = u'interface_stack'


class IanaIftype(models.Model):
    """IANA-registered iftype values"""
    iftype = models.IntegerField(primary_key=True)
    name = VarcharField()
    descr = VarcharField()

    class Meta(object):
        db_table = u'iana_iftype'


class RoutingProtocolAttribute(models.Model):
    """Routing protocol metric as configured on a routing interface"""
    id = models.IntegerField(primary_key=True)
    interface = models.ForeignKey('Interface', db_column='interfaceid')
    name = VarcharField(db_column='protoname')
    metric = models.IntegerField()

    class Meta(object):
        db_table = u'rproto_attr'


class Sensor(models.Model):
    """
    This table contains meta-data about available sensors in
    network equipment.

    Information from this table is used to poll metrics and display graphs for
    sensor data.
    """

    UNIT_OTHER = 'other'         # Other than those listed
    UNIT_UNKNOWN = 'unknown'     # unknown measurement, or arbitrary,
                                 # relative numbers
    UNIT_VOLTS_AC = 'voltsAC'    # electric potential
    UNIT_VOLTS_DC = 'voltsDC'    # electric potential
    UNIT_AMPERES = 'amperes'     # electric current
    UNIT_WATTS = 'watts'         # power
    UNIT_HERTZ = 'hertz'         # frequency
    UNIT_CELSIUS = 'celsius'     # temperature
    UNIT_PERCENT_RELATIVE_HUMIDITY = 'percentRH'  # percent relative humidity
    UNIT_RPM = 'rpm'             # shaft revolutions per minute
    UNIT_CMM = 'cmm'             # cubic meters per minute (airflow)
    UNIT_TRUTHVALUE = 'boolean'  # value takes { true(1), false(2) }

    UNIT_OF_MEASUREMENTS_CHOICES = (
        (UNIT_OTHER, 'Other'),
        (UNIT_UNKNOWN, 'Unknown'),
        (UNIT_VOLTS_AC, 'VoltsAC'),
        (UNIT_VOLTS_DC, 'VoltsDC'),
        (UNIT_AMPERES, 'Amperes'),
        (UNIT_WATTS, 'Watts'),
        (UNIT_HERTZ, 'Hertz'),
        (UNIT_CELSIUS, 'Celsius'),
        (UNIT_PERCENT_RELATIVE_HUMIDITY, 'Relative humidity'),
        (UNIT_RPM, 'Revolutions per minute'),
        (UNIT_CMM, 'Cubic meters per minute'),
        (UNIT_TRUTHVALUE, 'Boolean'),
    )

    SCALE_YOCTO = 'yocto'  # 10^-24
    SCALE_ZEPTO = 'zepto'  # 10^-21
    SCALE_ATTO = 'atto'    # 10^-18
    SCALE_FEMTO = 'femto'  # 10^-15
    SCALE_PICO = 'pico'    # 10^-12
    SCALE_NANO = 'nano'    # 10^-9
    SCALE_MICRO = 'micro'  # 10^-6
    SCALE_MILLI = 'milli'  # 10^-3
    SCALE_UNITS = 'units'  # 10^0
    SCALE_KILO = 'kilo'    # 10^3
    SCALE_MEGA = 'mega'    # 10^6
    SCALE_GIGA = 'giga'    # 10^9
    SCALE_TERA = 'tera'    # 10^12
    SCALE_EXA = 'exa'      # 10^15
    SCALE_PETA = 'peta'    # 10^18
    SCALE_ZETTA = 'zetta'  # 10^21
    SCALE_YOTTA = 'yotta'  # 10^24

    DATA_SCALE_CHOICES = (
        (SCALE_YOCTO, 'Yocto'),
        (SCALE_ZEPTO, 'Zepto'),
        (SCALE_ATTO, 'Atto'),
        (SCALE_FEMTO, 'Femto'),
        (SCALE_PICO, 'Pico'),
        (SCALE_NANO, 'Nano'),
        (SCALE_MICRO, 'Micro'),
        (SCALE_MILLI, 'Milli'),
        (SCALE_UNITS, 'No unit scaling'),
        (SCALE_KILO, 'Kilo'),
        (SCALE_MEGA, 'Mega'),
        (SCALE_GIGA, 'Giga'),
        (SCALE_TERA, 'Tera'),
        (SCALE_EXA, 'Exa'),
        (SCALE_PETA, 'Peta'),
        (SCALE_ZETTA, 'Zetta'),
        (SCALE_YOTTA, 'Yotta'),
    )

    id = models.AutoField(db_column='sensorid', primary_key=True)
    netbox = models.ForeignKey(Netbox, db_column='netboxid')
    oid = VarcharField(db_column="oid")
    unit_of_measurement = VarcharField(db_column="unit_of_measurement",
                                        choices=UNIT_OF_MEASUREMENTS_CHOICES)
    data_scale = VarcharField(db_column="data_scale",
                                choices=DATA_SCALE_CHOICES)
    precision = models.IntegerField(db_column="precision")
    human_readable = VarcharField(db_column="human_readable")
    name = VarcharField(db_column="name")
    internal_name = VarcharField(db_column="internal_name")
    mib = VarcharField(db_column="mib")

    class Meta(object):
        db_table = 'sensor'

    def get_metric_name(self):
        return metric_path_for_sensor(self.netbox.sysname, self.internal_name)

    def get_graph_url(self, time_frame='1day'):
        return get_simple_graph_url([self.get_metric_name()],
                                    time_frame=time_frame)


class PowerSupplyOrFan(models.Model):
    STATE_UP = u'y'
    STATE_DOWN = u'n'
    STATE_UNKNOWN = u'u'
    STATE_WARNING = u'w'

    STATE_CHOICES = (
        (STATE_UP, "Up"),
        (STATE_DOWN, "Down"),
        (STATE_UNKNOWN, "Unknown"),
        (STATE_WARNING, "Warning"),
    )

    id = models.AutoField(db_column='powersupplyid', primary_key=True)
    netbox = models.ForeignKey(Netbox, db_column='netboxid')
    device = models.ForeignKey(Device, db_column='deviceid')
    name = VarcharField(db_column='name')
    model = VarcharField(db_column='model', null=True)
    descr = VarcharField(db_column='descr', null=True)
    downsince = models.DateTimeField(db_column='downsince', null=True)
    physical_class = VarcharField(db_column='physical_class')
    sensor_oid = VarcharField(db_column='sensor_oid', null=True)
    up = VarcharField(db_column='up', choices=STATE_CHOICES)

    class Meta(object):
        db_table = 'powersupply_or_fan'

    def get_unresolved_alerts(self):
        """Returns a queryset of unresolved psuState alerts for this unit"""
        return self.netbox.get_unresolved_alerts().filter(
            event_type__id__in=['psuState', 'fanState'],
            subid=self.id)

    def is_on_maintenance(self):
        """Returns True if the owning Netbox is on maintenance"""
        return self.netbox.is_on_maintenance()

    def __unicode__(self):
        return "{name} at {netbox}".format(
            name=self.name or self.descr,
            netbox=self.netbox
        )

    def get_absolute_url(self):
        """Returns a canonical URL to view fan/psu status"""
        base = self.netbox.get_absolute_url()
        return base + "#!powerfans"


class UnrecognizedNeighbor(models.Model):
    id = models.AutoField(primary_key=True)
    netbox = models.ForeignKey(Netbox, db_column='netboxid')
    interface = models.ForeignKey('Interface', db_column='interfaceid')
    remote_id = VarcharField()
    remote_name = VarcharField()
    source = VarcharField()
    since = models.DateTimeField(auto_now_add=True)
    ignored_since = models.DateTimeField()

    class Meta(object):
        db_table = 'unrecognized_neighbor'
        ordering = ('remote_id',)

    def __unicode__(self):
        return u'%s:%s %s neighbor %s (%s)' % (
            self.netbox.sysname, self.interface.ifname,
            self.source,
            self.remote_id, self.remote_name)


class IpdevpollJobLog(models.Model):
    id = models.AutoField(primary_key=True)
    netbox = models.ForeignKey(Netbox, db_column='netboxid', null=False,
                               related_name='job_log')
    job_name = VarcharField(null=False, blank=False)
    end_time = models.DateTimeField(auto_now_add=True, null=False)
    duration = models.FloatField(null=True)
    success = models.BooleanField(default=False, null=False)
    interval = models.IntegerField(null=True)

    class Meta(object):
        db_table = 'ipdevpoll_job_log'

    def __unicode__(self):
        return u"Job %s for %s ended in %s at %s, after %s seconds" % (
            self.job_name, self.netbox.sysname,
            'success' if self.success else 'failure',
            self.end_time, self.duration
            )

    def is_overdue(self):
        """Returns True if the next run if this job is overdue.

        Does _NOT_ check whether the next job has actually run or not,
        just that it should have been run.  If the interval of this job is
        unknown, None is returned.

        """
        if self.interval is not None:
            next_run = self.end_time + dt.timedelta(seconds=self.interval)
            return next_run < dt.datetime.now()

    def previous(self):
        """Returns the log entry of the previous job of the same name for the
         same netbox.

        """
        try:
            prev = IpdevpollJobLog.objects.filter(
                netbox=self.netbox,
                job_name=self.job_name,
                end_time__lt=self.end_time).order_by('-end_time')[0]
            return prev
        except IndexError:
            return None


class Netbios(models.Model):
    """Model representing netbios names collected by the netbios tracker"""
    import datetime

    id = models.AutoField(db_column='netbiosid', primary_key=True)
    ip = models.IPAddressField()
    mac = models.CharField(max_length=17, blank=False, null=True)
    name = VarcharField()
    server = VarcharField()
    username = VarcharField()
    start_time = models.DateTimeField(auto_now_add=True)
    end_time = DateTimeInfinityField(default=datetime.datetime.max)

    class Meta(object):
        db_table = 'netbios'<|MERGE_RESOLUTION|>--- conflicted
+++ resolved
@@ -332,14 +332,11 @@
 
         return result
 
-<<<<<<< HEAD
-=======
     def has_unignored_unrecognized_neighbors(self):
         """Returns true if this netbox has unignored unrecognized neighbors"""
         return self.unrecognizedneighbor_set.filter(
             ignored_since=None).count() > 0
 
->>>>>>> 357cdf1d
 
 class NetboxInfo(models.Model):
     """From NAV Wiki: The netboxinfo table is the place
