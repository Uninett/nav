--- conflicted
+++ resolved
@@ -46,11 +46,8 @@
     (r'^stats/', include('nav.web.sortedstats.urls')),
     (r'^syslogger/', include('nav.web.syslogger.urls')),
     (r'^threshold/', include('nav.web.threshold.urls')),
-<<<<<<< HEAD
     (r'^graphite/', include('nav.web.graphite.urls')),
-=======
     (r'^navlets/', include('nav.web.navlets.urls')),
->>>>>>> c678681e
 
     (r'^useradmin/', include('nav.web.useradmin.urls')),
     url(r'^userinfo/', 'nav.web.useradmin.views.userinfo', name='userinfo'),
