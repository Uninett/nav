--- conflicted
+++ resolved
@@ -300,7 +300,6 @@
         for field, value in self.fields.items():
             self._parse_single_field(field, value)
 
-<<<<<<< HEAD
     def _parse_single_field(self, field, value):
         if field not in self.operator:
             self.operator[field] = "eq"
@@ -310,6 +309,7 @@
 
         if value == "null":
             operat, negate = ("is not", "") if negate else ("is", negate)
+            value = None
         else:
             fieldoper = self.operator[field]
             if fieldoper == "eq":
@@ -337,19 +337,6 @@
                     between = value.split(":")
                 if len(between) == 2:
                     value = between
-=======
-            if value == "null":
-                value = None
-                if neg:
-                    operat = "is not"
-                    neg = ""
-                else:
-                    operat = "is"
-            else:
-                if safere.search(value):
-                    config.error = ("You are not allowed to make advanced sql"
-                                    " terms")
->>>>>>> 1594b6fd
                 else:
                     self.config.error = ("The arguments to 'between' "
                                          "must be comma- or colon-separated")
