--- conflicted
+++ resolved
@@ -444,44 +444,4 @@
                             'type': 'privilege',
                             'back': reverse('useradmin-group_detail',
                                             args=[group.id]),
-<<<<<<< HEAD
-=======
-                        }, UserAdminContext(request))
-
-
-@sensitive_post_parameters('old_password', 'new_password1', 'new_password2')
-def userinfo(request):
-    account = get_account(request)
-
-    if account.is_default_account():
-        return render_to_response('useradmin/not-logged-in.html', {},
-                                  UserAdminContext(request))
-
-    if account.ext_sync:
-        password_form = None
-    else:
-        password_form = ChangePasswordForm()
-
-    if request.method == 'POST' and password_form:
-        password_form = ChangePasswordForm(request.POST)
-
-        if password_form.is_valid():
-            if not account.check_password(
-                password_form.cleaned_data['old_password']):
-                password_form.clear_passwords()
-                new_message(request, 'Old password is incorrect.',
-                            type=Messages.ERROR)
-            else:
-                account.set_password(
-                    password_form.cleaned_data['new_password1'])
-                account.save()
-                new_message(request, 'Your password has been changed.',
-                            type=Messages.SUCCESS)
-                return HttpResponseRedirect(reverse('userinfo'))
-
-    return render_to_response('useradmin/userinfo.html',
-                        {
-                            'account': account,
-                            'password_form': password_form,
->>>>>>> 87f0130d
                         }, UserAdminContext(request))