--- conflicted
+++ resolved
@@ -1,12 +1,10 @@
 {# NB! This template can be used directly (without form template wrapper) for cases where form.helper.form_tag is set to False. #}
 
-<<<<<<< HEAD
 {% if form.attrs.method|lower == 'post' %}
   {% csrf_token %}
 {% endif %}
-=======
+
 {% include 'foundation-5/errors.html' %}
->>>>>>> a7246a27
 
 {% if form.attrs.form_fields %}
   {% include 'custom_crispy_templates/_form_fields.html' with fields=form.attrs.form_fields %}
