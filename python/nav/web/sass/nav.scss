--- conflicted
+++ resolved
@@ -21,11 +21,8 @@
 @import "nav/footer";
 @import "nav/rickshaw";
 @import "nav/qr_code";
-<<<<<<< HEAD
 @import "nav/modal";
-=======
 @import "nav/tooltip";
->>>>>>> c1fcd2fd
 @import "nav/popover";
 
 // Custom css for libraries
