// Custom fonts and icons
@import "fonts";
@import "font-awesome/font-awesome";

// Nav settings comes first
@import "navsettings";

// Comment out this import if you don't want to use normalize
@import "normalize";

// Comment out this import if you are customizing you imports below
@import "foundation";

// NAV global custom css
@import "nav/accordion";
@import "nav/datatables";
@import "nav/dialog";
@import "nav/tabs";
@import "nav/table";
@import "nav/select2";
@import "nav/footer";
@import "nav/rickshaw";
@import "nav/qr_code";
<<<<<<< HEAD
@import "nav/modal";
=======
@import "nav/popover";

// Custom css for libraries
@import "libs/driver";
>>>>>>> 73733b45

// Overriding classes and mixins
@import "overrides";<|MERGE_RESOLUTION|>--- conflicted
+++ resolved
@@ -21,14 +21,11 @@
 @import "nav/footer";
 @import "nav/rickshaw";
 @import "nav/qr_code";
-<<<<<<< HEAD
 @import "nav/modal";
-=======
 @import "nav/popover";
 
 // Custom css for libraries
 @import "libs/driver";
->>>>>>> 73733b45
 
 // Overriding classes and mixins
 @import "overrides";