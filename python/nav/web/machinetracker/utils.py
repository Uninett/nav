#
# Copyright (C) 2009-2013 Uninett AS
#
# This file is part of Network Administration Visualized (NAV).
#
# NAV is free software: you can redistribute it and/or modify it under
# the terms of the GNU General Public License version 2 as published by
# the Free Software Foundation.
#
# This program is distributed in the hope that it will be useful, but WITHOUT
# ANY WARRANTY; without even the implied warranty of MERCHANTABILITY or FITNESS
# FOR A PARTICULAR PURPOSE. See the GNU General Public License for more
# details.  You should have received a copy of the GNU General Public License
# along with NAV. If not, see <http://www.gnu.org/licenses/>.
#
"""Common utility functions for Machine Tracker"""

from datetime import datetime
from socket import gethostbyaddr, herror
from IPy import IP
<<<<<<< HEAD
from collections import namedtuple, OrderedDict

from django.utils import six
=======
from collections import namedtuple
import logging
>>>>>>> 1af00fa7

from nav import asyncdns
from nav.models.manage import Prefix, Netbox, Interface

from django.db import DatabaseError, transaction

_cached_hostname = {}
_logger = logging.getLogger(__name__)


def hostname(ip):
    """
    Performs a DNS reverse lookup for an IP address and caches the result in
    a global variable, which is really, really stupid.

    :param ip: And IP address string.
    :returns: A hostname string or a False value if the lookup failed.

    """
    addr = six.text_type(ip)
    if addr in _cached_hostname:
        return _cached_hostname[addr]

    try:
        dns = gethostbyaddr(addr)
    except herror:
        return False

    _cached_hostname[addr] = dns[0]
    return dns[0]


@transaction.atomic()
def get_prefix_info(addr):
    """Returns the smallest prefix from the NAVdb that an IP address fits into.

    :param addr: An IP address string.
    :returns: A Prefix object or None if no prefixes matched.

    """
    try:
        return Prefix.objects.select_related().extra(
            select={"mask_size": "masklen(netaddr)"},
            where=["%s << netaddr AND nettype <> 'scope'"],
            order_by=["-mask_size"],
            params=[addr]
        )[0]
    except (IndexError, DatabaseError):
        return None


def get_last_job_log_from_netboxes(rows, job_type):
    """Returns a dict with netbox object as key and job_log object as value.

    Takes rows and a job type as parameters.
    The rows should needs a .netbox object on them from eg. CAM or ARP.
    The job_type is a string with job type such as 'ip2mac' or 'topo'

    """
    netboxes_job = dict((row.netbox, None) for row in rows if row.netbox)
    for netbox in netboxes_job:
        try:
            netboxes_job[netbox] = netbox.job_log.filter(
                job_name=job_type).order_by('-end_time')[0]
        except IndexError:
            pass
    return netboxes_job


def normalize_ip_to_string(ipaddr):
    """Normalizes an IP address to a a sortable string.

    When sending IP addresses to a browser and asking JavaScript to sort them
    as strings, this function will help.

    An IPv4 address will be normalized to '4' + <15-character dotted quad>.
    An IPv6 address will be normalized to '6' + <39 character IPv6 address>

    """
    try:
        ipaddr = IP(ipaddr)
    except ValueError:
        return ipaddr

    if ipaddr.version() == 4:
        quad = str(ipaddr).split('.')
        return '4%s' % '.'.join([i.zfill(3) for i in quad])
    else:
        return '6%s' % ipaddr.strFullsize()


def ip_dict(rows):
    """Converts IP search result rows to a dict keyed by IP addresses.

    :param rows: IP search result rows.
    :return: A dict mapping IP addresses to matching result rows.
    """
    result = OrderedDict()
    for row in rows:
        ip = IP(row.ip)
        if ip not in result:
            result[ip] = []
        result[ip].append(row)
    return result


def process_ip_row(row, dns):
    """Processes an IP search result row"""
    if row.end_time > datetime.now():
        row.still_active = "Still active"
    if dns:
        row.dns_lookup = hostname(row.ip) or ""
    return row


def min_max_mac(prefix):
    """Finds the minimum and maximum MAC addresses of a given prefix.

    :returns: A tuple of (min_mac_string, max_mac_string)

    """
    return six.text_type(prefix[0]), six.text_type(prefix[-1])


def track_mac(keys, resultset, dns):
    """Groups results from Query for the mac_search page.

        keys        - a tuple/list with strings that identifies the fields the
                      result should be grouped by
        resultset   - a QuerySet
        dns         - should we lookup the hostname?
    """
    if dns:
        ips_to_lookup = {row.ip for row in resultset}
        _logger.debug("track_mac: looking up PTR records for %d addresses)",
                      len(ips_to_lookup))
        dns_lookups = asyncdns.reverse_lookup(ips_to_lookup)
        _logger.debug("track_mac: PTR lookup done")

    tracker = OrderedDict()
    for row in resultset:
        if row.end_time > datetime.now():
            row.still_active = "Still active"
        if dns:
            ip = row.ip
            if dns_lookups[ip] and not isinstance(dns_lookups[ip], Exception):
                row.dns_lookup = dns_lookups[ip].pop()
            else:
                row.dns_lookup = ""
        if not hasattr(row, 'module'):
            row.module = ''
        if not hasattr(row, 'port'):
            row.port = ''
        key = []
        for k in keys:
            key.append(getattr(row, k))
        key = tuple(key)
        if key not in tracker:
            tracker[key] = []
        tracker[key].append(row)
    return tracker


class ProcessInput:
    """Some sort of search form input processing class. Who the hell knows."""
    def __init__(self, forminput):
        """
        :type forminput:  django.http.QueryDict
        """
        self.input = forminput.copy()

    def __common(self):
        if not self.input.get('days', False):
            self.input['days'] = 7

    def __prefix(self):
        try:
            ip = Prefix.objects.get(id=self.input['prefixid'])
        except Prefix.DoesNotExist:
            return None
        self.input['ip_range'] = ip.net_address

    def ip(self):
        """Populates the GET dict with formatted values for an ip search"""
        if self.input.get('prefixid', False):
            self.__prefix()
        self.__common()
        if not self.input.get('period_filter'):
            self.input['period_filter'] = 'active'

        return self.input

    def mac(self):
        """Populates the GET dict with formatted values for a mac search"""
        self.__common()
        return self.input

    def swp(self):
        """Populates the GET dict with formatted values for a switch search"""
        self.__common()
        return self.input

    def netbios(self):
        """Populates the GET dict with formatted values for a netbios search"""
        self.__common()
        return self.input


UplinkTuple = namedtuple('UplinkTuple', 'mac sysname uplink')


class UplinkTracker(list):
    def __init__(self, mac_min, mac_max):
        boxes = Netbox.objects.extra(
            select={'mac': 'netboxmac.mac'},
            tables=['netboxmac'],
            where=['netboxmac.netboxid=netbox.netboxid',
                   'netboxmac.mac BETWEEN %s AND %s'],
            params=[mac_min, mac_max],
        ).order_by('mac', 'sysname')

        for box in boxes:
            uplinks = box.get_uplinks()
            if uplinks:
                for link in uplinks:
                    self.append(UplinkTuple(box.mac, box.sysname, link))
            else:
                self.append(UplinkTuple(box.mac, box.sysname, None))


class InterfaceTracker(list):
    def __init__(self, mac_min, mac_max):
        ifcs = Interface.objects.select_related('netbox').extra(
            where=['ifphysaddress BETWEEN %s AND %s'],
            params=[mac_min, mac_max]
        ).order_by('ifphysaddress', 'netbox__sysname')
        self.extend(ifcs)<|MERGE_RESOLUTION|>--- conflicted
+++ resolved
@@ -18,14 +18,10 @@
 from datetime import datetime
 from socket import gethostbyaddr, herror
 from IPy import IP
-<<<<<<< HEAD
 from collections import namedtuple, OrderedDict
+import logging
 
 from django.utils import six
-=======
-from collections import namedtuple
-import logging
->>>>>>> 1af00fa7
 
 from nav import asyncdns
 from nav.models.manage import Prefix, Netbox, Interface
