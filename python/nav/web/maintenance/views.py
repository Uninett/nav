--- conflicted
+++ resolved
@@ -14,15 +14,10 @@
 # along with NAV. If not, see <http://www.gnu.org/licenses/>.
 #
 
-<<<<<<< HEAD
-from datetime import datetime, date, timedelta
-import logging
-=======
 import logging
 
 import time
 from datetime import datetime, date
->>>>>>> 47a8d0d3
 
 from django.core.urlresolvers import reverse
 from django.db import transaction, connection
@@ -51,11 +46,7 @@
 INFINITY = datetime.max
 LOGGER_NAME = 'nav.web.maintenance'
 
-<<<<<<< HEAD
-logger = logging.getLogger('nav.web.maintenance')
-=======
 logger = logging.getLogger(LOGGER_NAME)
->>>>>>> 47a8d0d3
 
 def calendar(request, year=None, month=None):
     try:
