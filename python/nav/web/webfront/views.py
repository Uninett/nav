"""Navbar (tools, preferences) and login related controllers"""
#
# Copyright (C) 2009-2011 UNINETT AS
#
# This file is part of Network Administration Visualized (NAV).
#
# NAV is free software: you can redistribute it and/or modify it under the
# terms of the GNU General Public License version 2 as published by the Free
# Software Foundation.
#
# This program is distributed in the hope that it will be useful, but WITHOUT
# ANY WARRANTY; without even the implied warranty of MERCHANTABILITY or FITNESS
# FOR A PARTICULAR PURPOSE. See the GNU General Public License for more
# details.  You should have received a copy of the GNU General Public License
# along with NAV. If not, see <http://www.gnu.org/licenses/>.
#

import os
from datetime import datetime
import json as simplejson
import logging
from operator import attrgetter

from django.core.urlresolvers import reverse
from django.http import HttpResponseRedirect, HttpResponse
<<<<<<< HEAD
from django.views.decorators.debug import (sensitive_variables,
                                           sensitive_post_parameters)
from django.shortcuts import get_object_or_404, render
=======
from django.views.generic.simple import direct_to_template
from django.views.decorators.debug import (
    sensitive_variables, sensitive_post_parameters)
>>>>>>> 9d7aa86b

from nav.django.auth import ACCOUNT_ID_VAR, desudo
from nav.path import sysconfdir
from nav.django.utils import get_account
from nav.models.profiles import (NavbarLink, AccountTool, AccountProperty)
from nav.web import ldapauth, auth
from nav.web.webfront.utils import quick_read, tool_list
from nav.web.webfront.forms import (
    LoginForm, NavbarLinkFormSet, ChangePasswordForm, ColumnsForm)
from nav.web.navlets import list_navlets
from nav.web.message import new_message, Messages
from nav.web.webfront import get_widget_columns, WIDGET_COLUMNS_PROPERTY

_logger = logging.getLogger('nav.web.tools')

WEBCONF_DIR_PATH = os.path.join(sysconfdir, "webfront")
WELCOME_ANONYMOUS_PATH = os.path.join(WEBCONF_DIR_PATH, "welcome-anonymous.txt")
WELCOME_REGISTERED_PATH = os.path.join(WEBCONF_DIR_PATH,
                                       "welcome-registered.txt")
NAV_LINKS_PATH = os.path.join(WEBCONF_DIR_PATH, "nav-links.conf")


def index(request):
    """Controller for main page."""
    # Read files that will be displayed on front page
    if request.account.is_default_account():
        welcome = quick_read(WELCOME_ANONYMOUS_PATH)
    else:
        welcome = quick_read(WELCOME_REGISTERED_PATH)

<<<<<<< HEAD
    return render(
=======
    try:
        widget_columns = request.account.properties.get(
            property=WIDGET_COLUMNS_PROPERTY).value
    except AccountProperty.DoesNotExist:
        widget_columns = 2

    return direct_to_template(
>>>>>>> 9d7aa86b
        request,
        'webfront/index.html',
        {
            'navpath': [('Home', '/')],
            'date_now': datetime.today(),
            'welcome': welcome,
            'navlets': list_navlets(),
            'widget_columns': widget_columns,
            'title': 'Welcome to NAV',
        }
    )

@sensitive_post_parameters('password')
def login(request):
    """Controller for the login page"""
    if request.method == 'POST':
        return do_login(request)

    origin = request.GET.get('origin', '').strip()
    if 'noaccess' in request.GET:
        if request.account.is_default_account():
            errors = ['You need to log in to access this resource']
        else:
            errors = ['You have insufficient privileges to access this '
                      'resource. Please log in as another user.']
    else:
        errors = []

    return render(
        request,
        'webfront/login.html',
        {
            'form': LoginForm(initial={'origin': origin}),
            'origin': origin,
            'errors': errors,
        }
    )


@sensitive_variables('password')
def do_login(request):
    """Do a login based on post parameters"""
    errors = []
    form = LoginForm(request.POST)
    origin = request.POST.get('origin', '').strip()

    if form.is_valid():
        username = form.cleaned_data['username']
        password = form.cleaned_data['password']

        try:
            account = auth.authenticate(username, password)
        except ldapauth.Error, error:
            errors.append('Error while talking to LDAP:\n%s' % error)
        else:
            if account:
                try:
                    request.session[ACCOUNT_ID_VAR] = account.id
                    request.account = account
                except ldapauth.Error, error:
                    errors.append('Error while talking to LDAP:\n%s' % error)
                else:
                    _logger.info("%s successfully logged in", account.login)
                    if not origin:
                        origin = reverse('webfront-index')
                    return HttpResponseRedirect(origin)
            else:
                _logger.info("failed login: %r", username)
                errors.append('Username or password is incorrect.')

    # Something went wrong. Display login page with errors.
    return render(
        request,
        'webfront/login.html',
        {
            'form': form,
            'errors': errors,
            'origin': origin,
        }
    )


def logout(request):
    """Controller for doing a logout"""
    if request.method == 'POST' and 'submit_desudo' in request.POST:
        desudo(request)
        return HttpResponseRedirect(reverse('webfront-index'))
    else:
        del request.session[ACCOUNT_ID_VAR]
        del request.account
        request.session.set_expiry(datetime.now())
        request.session.save()
    return HttpResponseRedirect('/')


def about(request):
<<<<<<< HEAD
    return render(
=======
    """Controller for the about page"""
    return direct_to_template(
>>>>>>> 9d7aa86b
        request,
        'webfront/about.html',
        {
            'navpath': [('Home', '/'), ('About', None)],
            'title': 'About NAV',
        }
    )


def toolbox(request):
    """Render the toolbox"""
    account = get_account(request)
    try:
        layout_prop = AccountProperty.objects.get(
            account=account, property='toolbox-layout')
        layout = layout_prop.value
    except AccountProperty.DoesNotExist:
        layout = 'grid'

    tools = sorted(get_account_tools(account, tool_list(account)),
                   key=attrgetter('name'))

    return render(
        request,
        'webfront/toolbox.html',
        {
            'navpath': [('Home', '/'), ('Toolbox', None)],
            'layout': layout,
            'tools': tools,
            'title': 'NAV toolbox',
        },
    )


def get_account_tools(account, all_tools):
    """Get tools for this account"""
    account_tools = account.accounttool_set.all()
    tools = []
    for tool in all_tools:
        try:
            account_tool = account_tools.get(toolname=tool.name)
        except AccountTool.DoesNotExist:  # pylint: disable=E1101
            tools.append(tool)
        else:
            tool.priority = account_tool.priority
            tool.display = account_tool.display
            tools.append(tool)
    return tools


def save_tools(request):
    """Save changes to tool setup for user"""
    account = get_account(request)
    if account.is_default_account():
        return HttpResponse(status=401)

    if 'data' in request.POST:
        account = get_account(request)
        tools = simplejson.loads(request.POST.get('data'))
        for toolname, options in tools.items():
            try:
                atool = AccountTool.objects.get(account=account,
                                                toolname=toolname)
            except AccountTool.DoesNotExist:  # pylint: disable=E1101
                atool = AccountTool(account=account, toolname=toolname)

            atool.priority = options['index']
            atool.display = options['display']
            atool.save()

    return HttpResponse()


def set_tool_layout(request):
    """Save tool layout for user"""
    account = get_account(request)
    if account.is_default_account():
        return HttpResponse(status=401)

    if 'layout' in request.POST:
        account = get_account(request)
        layout = request.POST['layout']
        if layout in ['grid', 'list']:
            try:
                layout_prop = AccountProperty.objects.get(
                    account=account, property='toolbox-layout')
            except AccountProperty.DoesNotExist:
                layout_prop = AccountProperty(
                    account=account, property='toolbox-layout')

            layout_prop.value = layout
            layout_prop.save()

    return HttpResponse()


def _create_preference_context(request):
    """
    Creates a context used by different views for the multiform preference page
    """
    account = get_account(request)

    if account.ext_sync:
        password_form = None
    else:
        password_form = ChangePasswordForm()

    context = {
        'navpath': [('Home', '/'), ('Preferences', None)],
        'title': 'Personal NAV preferences',
        'password_form': password_form,
        'columns_form': ColumnsForm(
            initial={'num_columns': get_widget_columns(account)}),
        'account': account,
        'tool': {'name': 'My account',
                 'description': 'Edit my personal NAV account settings'},
        'navbar_formset': NavbarLinkFormSet(
            queryset=NavbarLink.objects.filter(account=account)),
    }

    return context


def preferences(request):
    """ My preferences """
    context = _create_preference_context(request)

    return render(
        request,
        'webfront/preferences.html',
        context
    )


@sensitive_post_parameters('old_password', 'new_password1', 'new_password2')
def change_password(request):
    """ Handles POST requests to change a users password """
    context = _create_preference_context(request)
    account = get_account(request)

    if account.is_default_account():
        return render(request, 'useradmin/not-logged-in.html', {})

    if request.method == 'POST':
        password_form = ChangePasswordForm(request.POST, my_account=account)

        if password_form.is_valid():
            account.set_password(password_form.cleaned_data['new_password1'])
            account.save()
            new_message(request, 'Your password has been changed.',
                        type=Messages.SUCCESS)
        else:
            context['password_form'] = password_form
            return render(
                request,
                'webfront/preferences.html',
                context
            )

    return HttpResponseRedirect(reverse('webfront-preferences'))


def save_links(request):
    """ Saves navigation preference links on a user """
    account = get_account(request)
    context = _create_preference_context(request)

    if request.method == 'POST':
        formset = NavbarLinkFormSet(request.POST)
        if formset.is_valid():
            for form in formset.deleted_forms:
                instance = form.save(commit=False)
                instance.account = account
                instance.save()

            instances = formset.save(commit=False)
            for instance in instances:
                instance.account = account
                instance.save()
            new_message(request, 'Your links were saved.',
                        type=Messages.SUCCESS)
        else:
            context['navbar_formset'] = formset

            return render(
                request,
                'webfront/preferences.html',
                context
            )

    return HttpResponseRedirect(reverse('webfront-preferences'))


def set_widget_columns(request):
    """Set the number of columns on the webfront"""
    if request.method == 'POST':
        form = ColumnsForm(request.POST)
        if form.is_valid():
            prop, _created = request.account.properties.get_or_create(
                property=WIDGET_COLUMNS_PROPERTY)
            prop.value = form.cleaned_data.get('num_columns')
            prop.save()
    return HttpResponseRedirect(reverse('webfront-preferences'))<|MERGE_RESOLUTION|>--- conflicted
+++ resolved
@@ -23,15 +23,9 @@
 
 from django.core.urlresolvers import reverse
 from django.http import HttpResponseRedirect, HttpResponse
-<<<<<<< HEAD
 from django.views.decorators.debug import (sensitive_variables,
                                            sensitive_post_parameters)
 from django.shortcuts import get_object_or_404, render
-=======
-from django.views.generic.simple import direct_to_template
-from django.views.decorators.debug import (
-    sensitive_variables, sensitive_post_parameters)
->>>>>>> 9d7aa86b
 
 from nav.django.auth import ACCOUNT_ID_VAR, desudo
 from nav.path import sysconfdir
@@ -62,17 +56,12 @@
     else:
         welcome = quick_read(WELCOME_REGISTERED_PATH)
 
-<<<<<<< HEAD
-    return render(
-=======
     try:
         widget_columns = request.account.properties.get(
             property=WIDGET_COLUMNS_PROPERTY).value
     except AccountProperty.DoesNotExist:
         widget_columns = 2
-
-    return direct_to_template(
->>>>>>> 9d7aa86b
+    return render(
         request,
         'webfront/index.html',
         {
@@ -169,12 +158,8 @@
 
 
 def about(request):
-<<<<<<< HEAD
-    return render(
-=======
     """Controller for the about page"""
-    return direct_to_template(
->>>>>>> 9d7aa86b
+    return render(
         request,
         'webfront/about.html',
         {
