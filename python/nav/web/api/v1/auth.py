--- conflicted
+++ resolved
@@ -17,13 +17,8 @@
 
 import logging
 from datetime import datetime
-<<<<<<< HEAD
-from urlparse import urlparse
+from django.utils.six.moves.urllib.parse import urlparse
 from rest_framework.permissions import BasePermission, SAFE_METHODS
-=======
-from django.utils.six.moves.urllib.parse import urlparse
-from rest_framework.permissions import BasePermission
->>>>>>> 4b03ccaa
 from rest_framework.exceptions import AuthenticationFailed
 from rest_framework.authentication import (TokenAuthentication,
                                            BaseAuthentication)
