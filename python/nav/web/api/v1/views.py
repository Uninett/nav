# Copyright (C) 2013 Uninett AS
#
# This file is part of Network Administration Visualized (NAV).
#
# NAV is free software: you can redistribute it and/or modify it under
# the terms of the GNU General Public License version 2 as published by
# the Free Software Foundation.
#
# This program is distributed in the hope that it will be useful, but WITHOUT
# ANY WARRANTY; without even the implied warranty of MERCHANTABILITY or
# FITNESS FOR A PARTICULAR PURPOSE. See the GNU General Public License for
# more details.  You should have received a copy of the GNU General Public
# License along with NAV. If not, see <http://www.gnu.org/licenses/>.
#
# pylint: disable=R0903, R0901, R0904
"""Views for the NAV API"""

import logging
from IPy import IP
import django
from django.http import HttpResponse
from django.template import RequestContext
from django.db.models import Q
if django.VERSION < (1, 8):
    from django.db.models.related import RelatedObject as _RelatedObject
else:
    from django.db.models.fields.related import ManyToOneRel as _RelatedObject
from django.db.models.fields import FieldDoesNotExist
from datetime import datetime, timedelta
import iso8601

from rest_framework import status, filters, viewsets, exceptions, pagination
from rest_framework.decorators import (api_view, renderer_classes, list_route,
                                       detail_route)
from rest_framework.reverse import reverse_lazy
from rest_framework.renderers import (JSONRenderer, BrowsableAPIRenderer,
                                      TemplateHTMLRenderer)
from rest_framework.response import Response
from rest_framework.views import APIView
from rest_framework.viewsets import ViewSet
from rest_framework.generics import ListAPIView
from nav.models.api import APIToken
from nav.models import manage, event, cabling, rack, profiles
from nav.models.fields import INFINITY, UNRESOLVED
from nav.web.servicecheckers import load_checker_classes
from nav.util import auth_token

from nav.web.api.v1 import serializers, alert_serializers
from .auth import APIPermission, APIAuthentication, NavBaseAuthentication
from .helpers import prefix_collector
from .filter_backends import *
from nav.web.status2 import STATELESS_THRESHOLD
from nav.macaddress import MacPrefix

EXPIRE_DELTA = timedelta(days=365)
MINIMUMPREFIXLENGTH = 4

_logger = logging.getLogger(__name__)


class Iso8601ParseError(exceptions.ParseError):
    default_detail = ('Wrong format on timestamp. See '
                      'https://pypi.python.org/pypi/iso8601')


class IPParseError(exceptions.ParseError):
    default_detail = ('ip field must be a valid IPv4 or IPv6 host address or '
                      'network prefix')


@api_view(('GET',))
@renderer_classes((JSONRenderer, BrowsableAPIRenderer))
def api_root(request):
    """
    Some endpoints support write operations. They have a POST in the
    Allow-header.

    To get programmatic access to the API you need a token. Read more
    in the official [documentation][1].

    Paging
    ------
    `/api/netbox/?page_size=10`

    Default page_size is 100

    Searching
    ---------
    `/api/netbox/?search=something`

    Which fields are searched is documented for each endpoint.

    Filtering
    ---------
    `/api/netbox/?category=GSW`

    Which fields can be used for filtering is documented for each endpoint.

    Sorting
    -------
    `/api/netbox/?ordering=sysname` for ascending order.

    `/api/netbox/?ordering=-sysname` for descending order.

    `/api/netbox/?ordering=room__location` for ordering on related models.

    Most attributes of the result records can be used as ordering arguments.

    [1]: https://nav.uninett.no/doc/latest/howto/using_the_api.html
    """
    return Response(get_endpoints(request))


def get_endpoints(request=None, version=1):
    """Returns all endpoints for the API"""

    apiprefix = 'api'
    prefix = ('{}:{}:'.format(apiprefix, version)
              if version else '{}:'.format(apiprefix))
    kwargs = {'request': request}

    return {
        'account': reverse_lazy('{}account-list'.format(prefix), **kwargs),
        'accountgroup': reverse_lazy('{}accountgroup-list'.format(prefix), **kwargs),
        'alert': reverse_lazy('{}alert-list'.format(prefix), **kwargs),
        'auditlog': reverse_lazy('{}auditlog-list'.format(prefix), **kwargs),
        'arp': reverse_lazy('{}arp-list'.format(prefix), **kwargs),
        'cabling': reverse_lazy('{}cabling-list'.format(prefix), **kwargs),
        'cam': reverse_lazy('{}cam-list'.format(prefix), **kwargs),
        'interface': reverse_lazy('{}interface-list'.format(prefix),
                                  **kwargs),
        'location': reverse_lazy('{}location-list'.format(prefix), **kwargs),
        'netbox': reverse_lazy('{}netbox-list'.format(prefix), **kwargs),
        'patch': reverse_lazy('{}patch-list'.format(prefix), **kwargs),
        'prefix': reverse_lazy('{}prefix-list'.format(prefix), **kwargs),
        'prefix_routed': reverse_lazy('{}prefix-routed-list'.format(prefix),
                                      **kwargs),
        'prefix_usage': reverse_lazy('{}prefix-usage-list'.format(prefix),
                                     **kwargs),
        'room': reverse_lazy('{}room-list'.format(prefix), **kwargs),
        'servicehandler': reverse_lazy('{}servicehandler-list'.format(prefix),
                                       **kwargs),
        'unrecognized_neighbor': reverse_lazy('{}unrecognized-neighbor-list'.format(prefix), **kwargs),
        'vlan': reverse_lazy('{}vlan-list'.format(prefix), **kwargs),
        'rack': reverse_lazy('{}rack-list'.format(prefix), **kwargs),
    }


class RelatedOrderingFilter(filters.OrderingFilter):
    """
    Extends OrderingFilter to support ordering by fields in related models
    using the Django ORM __ notation
    """
    def is_valid_field(self, model, field):
        """
        Return true if the field exists within the model (or in the related
        model specified using the Django ORM __ notation)
        """
        components = field.split('__', 1)
        try:
            field = model._meta.get_field(components[0])

            # reverse relation
            if isinstance(field, _RelatedObject):
                return self.is_valid_field(field.model, components[1])

            # foreign key
            if field.rel and len(components) == 2:
                return self.is_valid_field(field.rel.to, components[1])
            return True
        except FieldDoesNotExist:
            return False

    def remove_invalid_fields(self, queryset, ordering, view):
        return [term for term in ordering
                if self.is_valid_field(queryset.model, term.lstrip('-'))]


class NAVAPIMixin(APIView):
    """Mixin for providing permissions and renderers"""
    authentication_classes = (NavBaseAuthentication, APIAuthentication)
    permission_classes = (APIPermission,)
    renderer_classes = (JSONRenderer, BrowsableAPIRenderer)
    filter_backends = (filters.SearchFilter, filters.DjangoFilterBackend,
                       RelatedOrderingFilter)
    ordering_fields = '__all__'


class ServiceHandlerViewSet(NAVAPIMixin, ViewSet):
    """List all service handlers"""

    def list(self, _request):
        """Handle list requests"""
        queryset = [self._build_object(c) for c in load_checker_classes()]
        serializer = serializers.ServiceHandlerSerializer(queryset, many=True)
        return Response(serializer.data)

    def retrieve(self, _request, pk=None):
        """Handle retrieve requests"""
        for checker in load_checker_classes():
            if checker.get_type() == pk:
                serializer = serializers.ServiceHandlerSerializer(
                    self._build_object(checker))
                return Response(serializer.data)

    @staticmethod
    def _build_object(checker):
        return {
            'name': checker.get_type(),
            'ipv6_support': checker.IPV6_SUPPORT,
            'description': checker.DESCRIPTION
        }


class LoggerMixin(object):
    """Mixin for logging API-calls"""

    def create(self, request, *args, **kwargs):
        """Log POST requests that create new objects"""
        response = super(LoggerMixin, self).create(request, *args, **kwargs)
        if response.status_code == status.HTTP_201_CREATED:
            _logger.info('Token %s created', self.request.auth)
        return response

    def update(self, request, *args, **kwargs):
        """Log successful update (PUT and PATCH) requests

        Remember - update can create new objects with PUT
        """
        response = super(LoggerMixin, self).update(request, *args, **kwargs)
        if response.status_code in [status.HTTP_200_OK, status.HTTP_201_CREATED]:
            _logger.info('Token %s updated with %s', self.request.auth,
                         dict(self.request.data))
        return response

    def destroy(self, request, *args, **kwargs):
        """Log successful DELETE requests"""
        obj = self.get_object()
        response = super(LoggerMixin, self).destroy(request, *args, **kwargs)
        if response.status_code == status.HTTP_204_NO_CONTENT:
            _logger.info('Token %s deleted %r', self.request.auth, obj)
        return response


class AccountViewSet(NAVAPIMixin, viewsets.ModelViewSet):
    """Lists all accounts

    Filters
    -------
    - login
    - ext_sync

    Search
    ------
    Searches in *name*
    """

    queryset = profiles.Account.objects.all()
    serializer_class = serializers.AccountSerializer
    filter_fields = ('login', 'ext_sync')
    search_fields = ('name',)


class AccountGroupViewSet(NAVAPIMixin, viewsets.ModelViewSet):
    """Lists all accountgroups

    Filters
    -------
    - account - filter by one or more accounts

    Search
    ------
    Searches in *name* and *description*

    Example: `accountgroup?account=abcd&account=bcde`
    """

    serializer_class = serializers.AccountGroupSerializer
    search_fields = ('name', 'description')

    def get_queryset(self):
        queryset = profiles.AccountGroup.objects.all()
        accounts = self.request.query_params.getlist('account')
        if accounts:
            queryset = queryset.filter(accounts__in=accounts).distinct()
        return queryset


class RoomViewSet(LoggerMixin, NAVAPIMixin, viewsets.ModelViewSet):
    """Lists all rooms.

    Filters
    -------
    - description
    - location
    """
    queryset = manage.Room.objects.all()
    serializer_class = serializers.RoomSerializer
    filter_fields = ('location', 'description')


class LocationViewSet(LoggerMixin, NAVAPIMixin, viewsets.ModelViewSet):
    """Lists all locations

    Search
    ------
    Searches in *description*

    Filters
    -------
    - id
    - parent
    """
    queryset = manage.Location.objects.all()
    serializer_class = serializers.LocationSerializer
    filter_fields = ('id', 'parent')
    search_fields = ('description',)


class UnrecognizedNeighborViewSet(NAVAPIMixin, viewsets.ReadOnlyModelViewSet):
    """Lists unrecognized neighbors.

    Search
    ------
    Searches in *remote_name*

    Filters
    -------
    - netbox
    - source
    """
    queryset = manage.UnrecognizedNeighbor.objects.all()
    serializer_class = serializers.UnrecognizedNeighborSerializer
    filter_fields = ('netbox', 'source')
    search_fields = ('remote_name', )


class NetboxViewSet(LoggerMixin, NAVAPIMixin, viewsets.ModelViewSet):
    """Lists all netboxes.

    Search
    ------
    Searches in *sysname*.

    Filters
    -------
    - category
    - ip
    - organization
    - room
    - sysname
    - type__name (NB: two underscores): ^ indicates starts_with, otherwise exact match

    When the filtered item is an object, it will filter on the id.
    """
    queryset = manage.Netbox.objects.all()
    serializer_class = serializers.NetboxSerializer
    filter_fields = ('ip', 'sysname', 'room', 'organization', 'category',
                     'room__location')
    search_fields = ('sysname', )

    def destroy(self, request, *args, **kwargs):
        """Override the deletion process

        The background processes of NAV will execute the deletion if deleted_at
        is set
        """
        obj = self.get_object()
        obj.deleted_at = datetime.now()
        obj.save()
        _logger.info('Token %s set deleted at for %r', self.request.auth, obj)
        return Response(status=status.HTTP_204_NO_CONTENT)

    def get_queryset(self):
        """Implement basic filtering on type__name

        If more custom filters are requested create a filterbackend:
        http://www.django-rest-framework.org/api-guide/filtering/#example
        """
        qs = super(NetboxViewSet, self).get_queryset()
        params = self.request.query_params
        if 'type__name' in params:
            value = params.get('type__name')
            if value.startswith('^'):
                qs = qs.filter(type__name__istartswith=value[1:])
            else:
                qs = qs.filter(type__name=value)

        return qs


class InterfaceFilterClass(filters.FilterSet):
    """Exists only to have a sane implementation of multiple choice filters"""
    netbox = filters.django_filters.ModelMultipleChoiceFilter(
        queryset=manage.Netbox.objects.all())

    class Meta(object):
        model = manage.Interface
        fields = ('ifname', 'ifindex', 'ifoperstatus', 'netbox', 'trunk',
                  'ifadminstatus', 'iftype', 'baseport', 'module__name', 'vlan')


class InterfaceFragmentRenderer(TemplateHTMLRenderer):
    media_type = 'text/x-nav-html'
    template_name = 'ipdevinfo/port-details-api-frag.html'


class InterfaceViewSet(NAVAPIMixin, viewsets.ReadOnlyModelViewSet):
    """Lists all interfaces.

    Search
    ------
    Searches in *ifalias*, *ifdescr* and *ifname*

    Filters
    -------
    - baseport
    - ifadminstatus
    - ifindex
    - ifname
    - ifoperstatus
    - iftype
    - netbox
    - trunk
    - vlan
    - module__name
    - ifclass=[swport, gwport, physicalport, trunk]

    Detail routes
    -------------
    - last_used: interface/<id\>/last_used/
    - metrics: interface/<id\>/metrics/

    Example: `/api/1/interface/?netbox=91&ifclass=trunk&ifclass=swport`
    """
    queryset = manage.Interface.objects.all()
    search_fields = ('ifalias', 'ifdescr', 'ifname')

    # NaturalIfnameFilter returns a list, so IfClassFilter needs to come first
    filter_backends = NAVAPIMixin.filter_backends + (IfClassFilter, NaturalIfnameFilter)
    filter_class = InterfaceFilterClass

    def get_serializer_class(self):
        request = self.request
        if request.query_params.get('last_used'):
            return serializers.InterfaceWithCamSerializer
        else:
            return serializers.InterfaceSerializer

<<<<<<< HEAD
    def get_renderers(self):
        if self.action == 'retrieve':
            self.renderer_classes += (InterfaceFragmentRenderer,)
        return super(InterfaceViewSet, self).get_renderers()
=======
    @detail_route()
    def metrics(self, _request, pk=None):
        """List all metrics for this interface

        We don't want to include this by default as that will spam the Graphite
        backend with requests.
        """
        return Response(self.get_object().get_port_metrics())

    @detail_route()
    def last_used(self, _request, pk=None):
        """Return last used timestamp for this interface

        If still in use this will return datetime.max as per
        DateTimeInfinityField
        """
        try:
            serialized = serializers.CamSerializer(
                self.get_object().get_last_cam_record())
            return Response({'last_used': serialized.data.get('end_time')})
        except manage.Cam.DoesNotExist:
            return Response({'last_used': None})
>>>>>>> 477f5c4b


class PatchViewSet(NAVAPIMixin, viewsets.ReadOnlyModelViewSet):
    """Lists all patches

    Search
    ------
    Searches in the cables *jack*-field

    Filters
    -------
    - cabling: The cable id
    - cabling__room: The room id
    - interface: The interface id
    - interface__netbox: The netbox id

    ### (Silly) Example
    `patch/?interface__netbox=138&interface=337827&search=a`
    """

    filter_backends = NAVAPIMixin.filter_backends + (NaturalIfnameFilter, )

    queryset = cabling.Patch.objects.select_related(
        'cabling__room', 'interface__netbox').all()
    serializer_class = serializers.PatchSerializer
    filter_fields = ('cabling', 'cabling__room',
                     'interface', 'interface__netbox')
    search_fields = ('cabling__jack',)


class CablingViewSet(NAVAPIMixin, viewsets.ReadOnlyModelViewSet):
    """Lists all cables.

    Search
    ------
    Searches in *jack*, *target_room*, *building*

    Filters
    -------
    - available: *set this to list only cables that are not patched*
    - building
    - category
    - jack
    - room
    - target_room

    """
    serializer_class = serializers.CablingSerializer
    filter_fields = ('room', 'jack', 'building', 'target_room', 'category')
    search_fields = ('jack', 'target_room', 'building')

    def get_queryset(self):
        queryset = cabling.Cabling.objects.all()
        not_patched = self.request.query_params.get('available', None)
        if not_patched:
            queryset = queryset.filter(patch=None)

        return queryset


SQL_OVERLAPS = ("(start_time, end_time) OVERLAPS "
                "('{}'::TIMESTAMP, '{}'::TIMESTAMP)")
SQL_BETWEEN = "'{}'::TIMESTAMP BETWEEN start_time AND end_time"


class MachineTrackerViewSet(NAVAPIMixin, viewsets.ReadOnlyModelViewSet):
    """Abstract base ViewSet for ARP and CAM tables"""
    def get_queryset(self):
        """Filter on custom parameters"""
        queryset = self.model_class.objects.all()
        active = self.request.query_params.get('active', None)
        starttime, endtime = get_times(self.request)

        if active:
            queryset = queryset.filter(end_time=INFINITY)
        elif starttime and not endtime:
            queryset = queryset.extra(where=[SQL_BETWEEN.format(starttime)])
        elif starttime and endtime:
            queryset = queryset.extra(
                where=[SQL_OVERLAPS.format(starttime, endtime)])

        # Support wildcard filtering on mac
        mac = self.request.query_params.get('mac')
        if mac:
            try:
                mac = MacPrefix(mac, min_prefix_len=2)
            except ValueError as e:
                raise exceptions.ParseError("mac: %s" % e)
            # convert to text and use like to filter
            queryset = queryset.extra(where=["mac::text like %s"],
                                      params=[str(mac) + '%'])

        return queryset


class CamViewSet(MachineTrackerViewSet):
    """Lists all cam records.

    *Because the number of cam records often is huge, the API does not support
    fetching all and will ask you to use a filter if you try.*

    Filters
    -------
    - `active`: *set this to list only records that has not ended. This will
      then ignore any start and endtimes set*
    - `starttime`: *if set without endtime: lists all active records at that
      timestamp*
    - `endtime`: *must be set with starttime: lists all active records in the
      period between starttime and endtime*
    - `ifindex`
    - `mac`: *supports prefix filtering - for instance "mac=aa:aa:aa" will
       return all records where the mac address starts with aa:aa:aa*
    - `netbox`
    - `port`

    For timestamp formats, see the [iso8601 module
    doc](https://pypi.python.org/pypi/iso8601) and <https://xkcd.com/1179/>.
    `end_time` timestamps shown as `"9999-12-31T23:59:59.999"` denote records
    that are still active.
    """
    model_class = manage.Cam
    serializer_class = serializers.CamSerializer
    filter_fields = ('netbox', 'ifindex', 'port')

    def list(self, request):
        """Override list so that we can control what is returned"""
        if not request.query_params:
            return Response("Cam records are numerous - use a filter",
                            status=status.HTTP_400_BAD_REQUEST)
        return super(CamViewSet, self).list(request)


class ArpViewSet(MachineTrackerViewSet):
    """Lists all arp records.

    *Because the number of arp records often is huge, the API does not support
    fetching all and will ask you to use a filter if you try.*

    Filters
    -------

    - `active`: *set this to list only records that has not ended. This will
      then ignore any start and endtimes set*
    - `starttime`: *if set without endtime: lists all active records at that
      timestamp*
    - `endtime`: *must be set with starttime: lists all active records in the
      period between starttime and endtime*
    - `ip`
    - `mac`: *supports prefix filtering - for instance "mac=aa:aa:aa" will
       return all records where the mac address starts with aa:aa:aa*
    - `netbox`
    - `prefix`

    For timestamp formats, see the [iso8601 module
    doc](https://pypi.python.org/pypi/iso8601) and <https://xkcd.com/1179/>.
    `end_time` timestamps shown as `"9999-12-31T23:59:59.999"` denote records
    that are still active.
    """
    model_class = manage.Arp
    serializer_class = serializers.ArpSerializer
    filter_fields = ('netbox', 'prefix')

    def list(self, request):
        """Override list so that we can control what is returned"""
        if not request.query_params:
            return Response("Arp records are numerous - use a filter",
                            status=status.HTTP_400_BAD_REQUEST)
        return super(ArpViewSet, self).list(request)

    def get_queryset(self):
        """Customizes handling of the ip address filter"""
        queryset = super(ArpViewSet, self).get_queryset()
        ip = self.request.query_params.get('ip', None)
        if ip:
            try:
                addr = IP(ip)
            except ValueError:
                raise IPParseError
            oper = '=' if addr.len() == 1 else '<<'
            expr = "arp.ip {} '{}'".format(oper, addr)
            queryset = queryset.extra(where=[expr])

        return queryset


class VlanViewSet(NAVAPIMixin, viewsets.ModelViewSet):
    """Lists all vlans.

    Search
    ------
    Searches in *net_ident* and *description*

    Filters
    -------
    - description
    - net_type
    - net_ident
    - organization
    - usage
    - vlan
    """
    queryset = manage.Vlan.objects.all()
    serializer_class = serializers.VlanSerializer
    filter_fields = ['vlan', 'net_type', 'net_ident', 'description',
                     'organization', 'usage']
    search_fields = ['net_ident', 'description']


class PrefixViewSet(NAVAPIMixin, viewsets.ModelViewSet):
    """Lists all prefixes.

    Filters
    -------
    - net_address
    - vlan
    - vlan__vlan: *Filters on the vlan number of the vlan*

    """
    queryset = manage.Prefix.objects.all()
    serializer_class = serializers.PrefixSerializer
    filter_fields = ('vlan', 'net_address', 'vlan__vlan')

    @list_route()
    def search(self, request):
        """Do string-like prefix searching. Currently only supports net_address.

        """
        net_address = request.GET.get('net_address', None)
        if not net_address or net_address is None:
            return Response("Empty search", status=status.HTTP_400_BAD_REQUEST)
        query = "SELECT * FROM prefix WHERE text(netaddr) LIKE %s"
        # Note: We assume people always know the beginning of a prefix, and
        # need to drill down further. Hence the wildcard ("%") at the end.
        queryset = manage.Prefix.objects.raw(query, [net_address + "%"])
        results = self.get_serializer(queryset, many=True)
        return Response(results.data)


class RoutedPrefixList(NAVAPIMixin, ListAPIView):
    """Lists all routed prefixes. A router has category *GSW* or *GW*

    Filters
    -------
    - family: *either 4 or 6, else both will be listed*

    """
    _router_categories = ['GSW', 'GW']
    serializer_class = serializers.PrefixSerializer

    def get_queryset(self):
        prefixes = manage.Prefix.objects.filter(
            gwportprefix__interface__netbox__category__in=
            self._router_categories)
        if self.request.GET.get('family'):
            prefixes = prefixes.extra(where=['family(netaddr)=%s'],
                                      params=[self.request.GET['family']])
        return prefixes


def get_times(request):
    """Gets start and endtime from request

    As we use no timezone in NAV, remove it from parsed timestamps
    :param request: django.http.HttpRequest
    """
    starttime = request.GET.get('starttime')
    endtime = request.GET.get('endtime')
    try:
        if starttime:
            starttime = iso8601.parse_date(starttime).replace(tzinfo=None)
        if endtime:
            endtime = iso8601.parse_date(endtime).replace(tzinfo=None)
    except iso8601.ParseError:
        raise Iso8601ParseError

    return starttime, endtime


class PrefixUsageList(NAVAPIMixin, ListAPIView):
    """Lists the usage of prefixes. This means how many addresses are in use
    in the prefix.

    Usage is only the result of active/max and is kinda silly on v6-addresses.

    Filters
    -------
    - scope: *limit results to a specific scope*
    - family: *limit results to family (either 4 or 6)*
    - starttime: *If set without endtime, will find active addresses at that
            time. If set *with* endtime, defines the interval to find active
            addresses. Format is [iso8601][1].*
    - endtime: *Must be set together with starttime. Defines the interval to
            find active addresses. Format is [iso8601][1].*

    See also the [iso8601 module doc](https://pypi.python.org/pypi/iso8601).

    Examples:

    - `?starttime=2016-02-02`
    - `?starttime=2016-02-02T15:00:00` - default Zulu time.
    - `?starttime=2016-02-02T15:00:00%2B05` - plus needs to be encoded.

    [1]: https://xkcd.com/1179/
    """
    serializer_class = serializers.PrefixUsageSerializer

    # RelatedOrderingFilter does not work with the custom pagination
    filter_backends = (filters.SearchFilter, filters.DjangoFilterBackend)

    def get(self, request, *args, **kwargs):
        """Override get method to verify url parameters"""
        get_times(request)
        return super(PrefixUsageList, self).get(request, *args, **kwargs)

    def get_queryset(self):
        """Filter for ip family"""
        if 'scope' in self.request.GET:
            queryset = (manage.Prefix.objects.within(
                self.request.GET.get('scope')).select_related('vlan')
                        .order_by('net_address'))
        elif self.request.GET.get('family'):
            queryset = manage.Prefix.objects.extra(
                where=['family(netaddr)=%s'],
                params=[self.request.GET['family']])
        else:
            queryset = manage.Prefix.objects.all()

        # Filter prefixes that is smaller than minimum prefix length
        results = [p for p in queryset
                   if IP(p.net_address).len() >= MINIMUMPREFIXLENGTH]

        return results

    def get_serializer(self, data, *args, **kwargs):
        """Populate the serializer with usages based on the prefix list"""
        kwargs['context'] = self.get_serializer_context()
        starttime, endtime = get_times(self.request)
        usages = prefix_collector.fetch_usages(data, starttime, endtime)
        serializer_class = self.get_serializer_class()
        return serializer_class(
            usages, *args, context=self.get_serializer_context(), many=True)


class PrefixUsageDetail(NAVAPIMixin, APIView):
    """Makes prefix usage accessible from api"""

    @staticmethod
    def get(request, prefix):
        """Handles get request for prefix usage"""

        try:
            ip_prefix = IP(prefix)
        except ValueError:
            return Response("Bad prefix", status=status.HTTP_400_BAD_REQUEST)

        if ip_prefix.len() < MINIMUMPREFIXLENGTH:
            return Response("Prefix is too small",
                            status=status.HTTP_400_BAD_REQUEST)

        starttime, endtime = get_times(request)
        db_prefix = manage.Prefix.objects.get(net_address=prefix)
        serializer = serializers.PrefixUsageSerializer(
            prefix_collector.fetch_usage(db_prefix, starttime, endtime))

        return Response(serializer.data)


class AlertFragmentRenderer(TemplateHTMLRenderer):
    """Renders a html fragment for an alert

    To use this you specify mime-type 'text/x-nav-html' in the accept header
    Does not work for list views
    """
    media_type = 'text/x-nav-html'

    def resolve_context(self, data, request, _response):
        """Populate the context used for rendering the template

        :type request: rest_framework.request.Request
        :type _response: rest_framework.request.Response
        :param dict data: The serialized alert
        """

        if not 'id' in data:
            return RequestContext(request, data)

        # Put the alert object in the context
        data['alert'] = event.AlertHistory.objects.get(pk=data['id'])

        netboxid = data.get('netbox')
        if netboxid:
            # Replace netbox (the netboxid) with netbox (the object)
            data.update({
                'netbox': manage.Netbox.objects.get(pk=netboxid)
            })
        return RequestContext(request, data)


class AlertHistoryViewSet(NAVAPIMixin, viewsets.ReadOnlyModelViewSet):
    """Lists all alerts.

    Filters
    -------
    - stateless: *also lists stateless alerts (alerts without end time)*
    - stateless_threshold: *hours back in time to fetch stateless alerts*

    Example: `?stateless=1&stateless_threshold=1000`

    Headers
    -------
    By setting the _Accept_ header field to `text/x-nav-html` you will get a
    html-representation of the alert suitable for including in web-pages. This
    only works on _retrieve_ operations, not _list_ operations.

    If the response is an empty string, this means that a template for that
    alert does not exist.
    """

    filter_backends = (AlertHistoryFilterBackend,)
    model = event.AlertHistory
    serializer_class = alert_serializers.AlertHistorySerializer

    def get_renderers(self):
        if self.action == 'retrieve':
            self.renderer_classes += (AlertFragmentRenderer,)
        return super(AlertHistoryViewSet, self).get_renderers()

    def get_queryset(self):
        """Gets an AlertHistory QuerySet"""
        if not self.request.query_params.get('stateless', False):
            return event.AlertHistory.objects.unresolved().select_related()
        else:
            return self._get_stateless_queryset()

    def _get_stateless_queryset(self):
        hours = int(self.request.query_params.get('stateless_threshold',
                                                  STATELESS_THRESHOLD))
        if hours < 1:
            raise ValueError("hours must be at least 1")
        threshold = datetime.now() - timedelta(hours=hours)
        stateless = Q(start_time__gte=threshold) & Q(end_time__isnull=True)
        return event.AlertHistory.objects.filter(
            stateless | UNRESOLVED).select_related()

    def get_object(self, queryset=None):
        return super(AlertHistoryViewSet, self).get_object(self.model)

    def get_template_names(self):
        """Get the template name based on the alerthist object"""
        alert = self.get_object()
        template_names = []
        try:
            template_names.append(
                'alertmsg/{a.event_type}/{a.alert_type.name}.html'.format(
                    a=alert))
        except AttributeError:
            pass

        template_names.extend([
            'alertmsg/{a.event_type}/base.html'.format(a=alert),
            'alertmsg/base.html'
        ])
        return template_names


class RackViewSet(NAVAPIMixin, viewsets.ReadOnlyModelViewSet):
    """Lists all environment racks.

    Search
    ------
    Searches in *rackname*

    Filters
    -------
    - id
    - room
    - rackname

    """
    queryset = rack.Rack.objects.all()
    serializer_class = serializers.RackSerializer
    filter_fields = ['room', 'rackname']
    search_fields = ['rackname']


def get_or_create_token(request):
    """Gets an existing token or creates a new one. If the old token has
    expired, create a new one.

    :type request: django.http.HttpRequest
    """
    if request.account.is_admin():
        token, _ = APIToken.objects.get_or_create(
            client=request.account, expires__gte=datetime.now(),
            defaults={'token': auth_token(),
                      'expires': datetime.now() + EXPIRE_DELTA})
        return HttpResponse(str(token))
    else:
        return HttpResponse('You must log in to get a token',
                            status=status.HTTP_403_FORBIDDEN)<|MERGE_RESOLUTION|>--- conflicted
+++ resolved
@@ -447,12 +447,11 @@
         else:
             return serializers.InterfaceSerializer
 
-<<<<<<< HEAD
     def get_renderers(self):
         if self.action == 'retrieve':
             self.renderer_classes += (InterfaceFragmentRenderer,)
         return super(InterfaceViewSet, self).get_renderers()
-=======
+
     @detail_route()
     def metrics(self, _request, pk=None):
         """List all metrics for this interface
@@ -475,7 +474,6 @@
             return Response({'last_used': serialized.data.get('end_time')})
         except manage.Cam.DoesNotExist:
             return Response({'last_used': None})
->>>>>>> 477f5c4b
 
 
 class PatchViewSet(NAVAPIMixin, viewsets.ReadOnlyModelViewSet):
