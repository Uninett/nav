--- conflicted
+++ resolved
@@ -272,8 +272,6 @@
         exclude = ('_configuration',)
 
 
-<<<<<<< HEAD
-=======
 class VlanSerializer(serializers.ModelSerializer):
     """Serializer for the vlan model"""
     VALID_NET_TYPES = ["scope", "reserved"]
@@ -294,7 +292,6 @@
         return value
 
 
->>>>>>> 477f5c4b
 class PrefixSerializer(serializers.ModelSerializer):
     """Serializer for prefix model"""
 
