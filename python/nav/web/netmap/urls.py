--- conflicted
+++ resolved
@@ -1,5 +1,5 @@
 #
-# Copyright (C) 2014 UNINETT AS
+# Copyright (C) 2012 UNINETT AS
 #
 # This file is part of Network Administration Visualized (NAV).
 #
@@ -16,10 +16,7 @@
 """Netmap backend URL config."""
 
 from django.conf.urls import url, patterns
-<<<<<<< HEAD
-=======
 from django.views.decorators.cache import never_cache
->>>>>>> 5add2485
 
 from .views import (
     IndexView,
