--- conflicted
+++ resolved
@@ -602,13 +602,6 @@
 
 def _convert_image_to_datauri(catid):
     """Helper function for converting one image to base64 inline css"""
-<<<<<<< HEAD
-    image = image.lower()
-    staticdir = settings.STATICFILES_DIRS[0]
-    return open("{0}/{1}.png".format(
-        os.path.join(staticdir, "images", "netmap"), image),
-        "rb").read().encode("base64").replace("\n", "")
-=======
     image_base = os.path.join(nav.buildconf.webrootdir, "images", "netmap")
     filename = "{0}.png".format(catid.lower())
 
@@ -619,7 +612,6 @@
                 return data.read().encode("base64").replace("\n", "")
         except IOError:
             pass
->>>>>>> aec861ca
 
 
 def _get_datauris_for_categories():
