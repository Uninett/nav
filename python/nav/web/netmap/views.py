#
# Copyright (C) 2007, 2010, 2011, 2014 UNINETT AS
#
# This file is part of Network Administration Visualized (NAV).
#
# NAV is free software: you can redistribute it and/or modify it under
# the terms of the GNU General Public License version 2 as published by
# the Free Software Foundation.
#
# This program is distributed in the hope that it will be useful, but WITHOUT
# ANY WARRANTY; without even the implied warranty of MERCHANTABILITY or
# FITNESS FOR A PARTICULAR PURPOSE. See the GNU General Public License for
# more details.  You should have received a copy of the GNU General Public
# License along with NAV. If not, see <http://www.gnu.org/licenses/>.
#
"""Netmap views"""
from django.db.models import Q
<<<<<<< HEAD
from django.shortcuts import get_object_or_404, render_to_response

from django.template import RequestContext
from django.http import (HttpResponse, HttpResponseForbidden,
                         HttpResponseBadRequest, HttpResponseRedirect)
import json as simplejson

import nav.buildconf
from nav.django.utils import get_account, get_request_body
from nav.models.manage import Netbox, Category
from nav.models.profiles import (NetmapView, NetmapViewNodePosition,
                                 NetmapViewCategories, NetmapViewDefaultView,
                                 Account)
from nav.netmap.metadata import (node_to_json_layer2, edge_to_json_layer2,
                                 node_to_json_layer3, edge_to_json_layer3,
                                 vlan_to_json, get_vlan_lookup_json)

from nav.netmap.topology import (build_netmap_layer3_graph,
                                 build_netmap_layer2_graph,
                                 _get_vlans_map_layer2, _get_vlans_map_layer3)
from nav.topology import vlan
from nav.web.netmap.common import layer2_graph, get_traffic_rgb
from nav.web.netmap.forms import NetmapDefaultViewForm

_LOGGER = logging.getLogger('nav.web.netmap')


def _get_available_categories():
    """Return a list of categories in NAV, and adding the fictive
     ELINK category
     """
    available_categories = list(Category.objects.all())
    available_categories.append(Category(id='ELINK', description='ELINK'))
    return available_categories

def backbone_app(request):
    """Single page backbone application for Netmap"""
    session_user = get_account(request)

    link_to_admin = None
    if session_user.is_admin():
        link_to_admin = reverse('netmap-admin-views')

    available_categories = _get_available_categories()

    response = render_to_response(
        'netmap/backbone.html',
        {
            'bootstrap_mapproperties_collection': _get_maps(request),
            'bootstrap_isFavorite': _get_global_defaultview_as_json(request),
            'bootstrap_availableCategories': serializers.serialize(
                'json',
                available_categories,
                fields=('description')
            ),
            'bootstrap_availableCategories_datauris': simplejson.dumps(
                _get_datauris_for_categories()
            ),
            'auth_id': session_user.id,
            'link_to_admin': link_to_admin,
            'navpath': [('Home', '/'), ('Netmap', '/netmap')]
        },
        RequestContext(request))
    return response


def admin_views(request):
    """Admin page

    User can set default netmap view for all users in here
    """
    session_user = get_account(request)
    if not session_user.is_admin():
        return HttpResponseForbidden()

    global_favorite = None
    try:
        global_favorite = NetmapViewDefaultView.objects.get(
            owner=Account.DEFAULT_ACCOUNT)
    except ObjectDoesNotExist:
        pass # ignore it

    response = render_to_response(
        'netmap/admin_list_mapviews.html',
        {'views': NetmapView.objects.all(),
         'current_global_favorite': global_favorite,
         'navpath': [('Home', '/'), ('Netmap', '/netmap'),
                     ('Netmap Admin', '/netmap/admin')]
        },
        RequestContext(request))
    return response

# data views, d3js

def netmap(request, map_id):
    """Wrapper request view for fetching a nav.models.Map in JS-app

    It call the helper request methods for update, get and delete
    :throws HttpResponseBadRequest if wrapper cannot manage request
    """
    if request.method == 'PUT' or (
        'HTTP_X_HTTP_METHOD_OVERRIDE' in request.META and
        request.META['HTTP_X_HTTP_METHOD_OVERRIDE'] == 'PUT'):
        return _update_map(request, map_id)
    elif request.method == 'GET':
        return _get_map(request, map_id)
    elif request.method == 'DELETE' or (
        'HTTP_X_HTTP_METHOD_OVERRIDE' in request.META and
        request.META['HTTP_X_HTTP_METHOD_OVERRIDE'] == 'DELETE'):
        return _delete_map(request, map_id)

    else:
        return HttpResponseBadRequest()


def netmap_defaultview(request):
    """Wrapper request view for users default view (nav.models.Map in JS-app)

    It call the helper request methods for update and get.
    :throws HttpResponseBadRequest if wrapper cannot manage request
    """
    if request.method == 'PUT' or (
        'HTTP_X_HTTP_METHOD_OVERRIDE' in request.META and
        request.META[
        'HTTP_X_HTTP_METHOD_OVERRIDE'] == 'PUT') or request.method == 'POST':
        map_id = None
        try:
            form = NetmapDefaultViewForm(request.POST)

            if form.is_valid():
                map_id = form.cleaned_data['map_id']

            if not map_id:
                data = simplejson.loads(get_request_body(request))
                map_id = data['viewid']
        except KeyError:
            return HttpResponseBadRequest("Malformed data! (1)")
        except ValueError:
            return HttpResponseBadRequest("Malformed data! (2)")
        if not map_id:
            return HttpResponseBadRequest("Malformed data! (3)")

        return update_defaultview(request, map_id)
    elif request.method == 'GET':
        response = HttpResponse(_get_defaultview(request))
        response['Content-Type'] = 'application/json; charset=utf-8'
        response['Cache-Control'] = 'no-cache'
        response['Pragma'] = 'no-cache'
        response['Expires'] = "Thu, 01 Jan 1970 00:00:00 GMT"
        return response
    else:
        return HttpResponseBadRequest()


def netmap_defaultview_global(request):
    """Wrapper request view for global default view (nav.models.Map in JS-app)

    It call the helper request methods for update, get and delete
    :throws HttpResponseBadRequest if wrapper cannot manage request
    """
    if request.method == 'PUT' or (
        'HTTP_X_HTTP_METHOD_OVERRIDE' in request.META and
        request.META[
        'HTTP_X_HTTP_METHOD_OVERRIDE'] == 'PUT') or request.method == 'POST':
        map_id = None
        try:
            form = NetmapDefaultViewForm(request.POST)

            if form.is_valid():
                map_id = form.cleaned_data['map_id']

            if not map_id:
                data = simplejson.loads(get_request_body(request))
                map_id = data['viewid']
        except KeyError:
            return HttpResponseBadRequest("Malformed data! (1)")
        except ValueError:
            return HttpResponseBadRequest("Malformed data! (2)")
        if not map_id:
            return HttpResponseBadRequest("Malformed data! (3)")

        # dirty anti ajax hack, since this is not using ajax yet.
        response = update_defaultview(request, map_id, True)
        if response.status_code == 200:
            return HttpResponseRedirect(reverse('netmap-admin-views'))
        else:
            return response

    elif request.method == 'GET':
        response = HttpResponse(_get_global_defaultview_as_json(request))
        response['Content-Type'] = 'application/json; charset=utf-8'
        response['Cache-Control'] = 'no-cache'
        response['Pragma'] = 'no-cache'
        response['Expires'] = "Thu, 01 Jan 1970 00:00:00 GMT"
        return response
    else:
        return HttpResponseBadRequest()

@transaction.commit_on_success
def update_defaultview(request, map_id, is_global_defaultview=False):
    """ Save/update a default view for a user.
    :param request: request
    :param map_id: NetmapView id
    :return: 200 HttpResponse with view_id or related http status code.
    """
    session_user = get_account(request)

    if not session_user.is_admin():
        return HttpResponseForbidden()

    view = get_object_or_404(NetmapView, pk=map_id)

    if is_global_defaultview:
        if session_user.is_admin():
            NetmapViewDefaultView.objects.filter(
                owner=Account(pk=Account.DEFAULT_ACCOUNT)).delete()
            default_view = NetmapViewDefaultView()
            default_view.view = view
            default_view.owner = Account(pk=Account.DEFAULT_ACCOUNT)
            default_view.save()
            return HttpResponse(default_view.view.viewid)
=======
from django.http import Http404
from django.views.generic import TemplateView, ListView
from django.shortcuts import get_object_or_404

from rest_framework import status, generics, views
from rest_framework.response import Response
from rest_framework.renderers import UnicodeJSONRenderer as JSONRenderer

from nav.django.utils import get_account
from nav.models.profiles import (
    NetmapView,
    NetmapViewCategories,
    NetmapViewDefaultView,
    NetmapViewNodePosition,
    Account,
)
from nav.models.manage import Category, Netbox, Room, Location

from .mixins import DefaultNetmapViewMixin, AdminRequiredMixin
from .serializers import (
    NetmapViewSerializer,
    NetmapViewDefaultViewSerializer,
)
from .graph import (
    get_topology_graph,
    get_traffic_gradient,
    get_layer2_traffic,
    get_layer3_traffic,
)
# Ignore linting errors from DRF class hierarchy
# pylint: disable=R0901,R0904


class IndexView(DefaultNetmapViewMixin, TemplateView):
    """Main view for Netmap"""
    template_name = 'netmap/netmap.html'

    def get_context_data(self, **kwargs):

        user = get_account(self.request)

        context = super(IndexView, self).get_context_data(user=user, **kwargs)

        netmap_views = NetmapView.objects.all()
        if not user.is_admin():
            netmap_views = netmap_views.filter(
                Q(is_public=True) | Q(owner=user)
            ).select_related(
                'owner',
            )

        netmap_views_json = JSONRenderer().render(
            NetmapViewSerializer(netmap_views).data
        )

        categories = list(Category.objects.values_list('id', flat=True))
        categories.append('ELINK')

        rooms_locations = JSONRenderer().render(
            list(Room.objects.values_list('id', flat=True)) +
            list(Location.objects.values_list('id', flat=True))
        )

        context.update({
            'account': user,
            'netmap_views': netmap_views,
            'netmap_views_json': netmap_views_json,
            'categories': categories,
            'rooms_locations': rooms_locations,
            'traffic_gradient': get_traffic_gradient(),
            'navpath': [('Home', '/'), ('Netmap',)]
        })

        return context


class TrafficView(views.APIView):
    """Fetches traffic data for the links and returns it in JSON format"""

    renderer_classes = (JSONRenderer,)

    def get(self, request, *args, **kwargs):

        layer = int(kwargs.pop('layer', 2))

        if layer is 3:
            traffic = get_layer3_traffic()
>>>>>>> 5add2485
        else:
            traffic = get_layer2_traffic()

        return Response(traffic)


class NetmapAdminView(AdminRequiredMixin, ListView):
    """View for Netmap admin functions"""
    context_object_name = 'views'
    model = NetmapView
    template_name = 'netmap/admin.html'

    def get_context_data(self, **kwargs):
        context = super(NetmapAdminView, self).get_context_data(**kwargs)

        try:
            global_default_view = NetmapViewDefaultView.objects.select_related(
                'view'
            ).get(
                owner=Account.DEFAULT_ACCOUNT
            )
        except NetmapViewDefaultView.DoesNotExist:
            global_default_view = None

        context.update({
            'navpath': [
                ('Home', '/'),
                ('Netmap', '/netmap/'),
                ('Netmap admin',)
            ],
            'global_default_view': global_default_view
        })

        return context


class NetmapViewList(generics.ListAPIView):
    """
    View for returning a list of NetmapViews which are public or
    belonging to the current account
    """
    serializer_class = NetmapViewSerializer

    def get_queryset(self):
        user = get_account(self.request)
        return NetmapView.objects.filter(
            Q(is_public=True) | Q(owner=user)
        )


class NetmapViewCreate(generics.CreateAPIView):
    """View for creating a NetmapView"""
    serializer_class = NetmapViewSerializer

    def pre_save(self, obj):
        user = get_account(self.request)
        obj.owner = user

    def post_save(self, obj, created=False):
        if created:
            NetmapViewCategories.objects.bulk_create([
                NetmapViewCategories(
                    view=obj,
                    category=Category.objects.get(id=category)
                )
                for category in obj.categories
            ])


class NetmapViewEdit(generics.RetrieveUpdateDestroyAPIView):
    """View for saving a NetmapView"""
    lookup_field = 'viewid'
    serializer_class = NetmapViewSerializer

    def get_queryset(self):
        user = get_account(self.request)
        if user.is_admin():
            return NetmapView.objects.all()
        else:
            return NetmapView.objects.filter(owner=user)

    def post_save(self, obj, created=False):
        old_categories = set(
            obj.categories_set.values_list('category', flat=True))
        new_categories = set(obj.categories)
        to_delete = old_categories - new_categories
        to_save = new_categories - old_categories

        # Delete removed categories
        obj.categories_set.filter(category__in=to_delete).delete()

        # Create added categories
        NetmapViewCategories.objects.bulk_create([
            NetmapViewCategories(view=obj, category=Category(id=category))
            for category in to_save
        ])

    def get_object_or_none(self):
        try:
            return self.get_object()
        except Http404:
            # Models should not be created in this view.
            # Overridden to raise exception on PUT requests
            # as well as on PATCH
            raise


class NetmapViewDefaultViewUpdate(generics.RetrieveUpdateAPIView):
    """View for setting the default NetmapView of an account"""
    lookup_field = 'owner'
    queryset = NetmapViewDefaultView.objects.all()
    serializer_class = NetmapViewDefaultViewSerializer

    def pre_save(self, obj):
        # For some reason beyond my understanding, using a lookup_field
        # that is a foreign key relation causes the parent implementation
        # of this method to raise an exception.
        pass

    def post_save(self, obj, created=False):
        # If a non-public view was set to be the global default, change
        # that view's visibility to public.
        if obj.owner.id is Account.DEFAULT_ACCOUNT and not obj.view.is_public:
            obj.view.is_public = True
            obj.view.save()

    def update(self, request, *args, **kwargs):

        if not self._is_owner_or_admin():
            return Response(status.HTTP_401_UNAUTHORIZED)

        return super(NetmapViewDefaultViewUpdate, self).update(
            request,
            args,
            kwargs,
        )

    def retrieve(self, request, *args, **kwargs):

        if not self._is_owner_or_admin():
            return Response(status.HTTP_401_UNAUTHORIZED)

        return super(NetmapViewDefaultViewUpdate, self).retrieve(
            request,
            args,
            kwargs,
        )

    def _is_owner_or_admin(self):

        user = get_account(self.request)
        ownerid = self.kwargs.get(self.lookup_field, Account.DEFAULT_ACCOUNT)

        return user.id == ownerid or user.is_admin()


class NodePositionUpdate(generics.UpdateAPIView):
    """View for updating node positions"""
    def update(self, request, *args, **kwargs):

        viewid = kwargs.pop('viewid')
        data = request.DATA.get('data', [])

        for d in data:
            defaults = {
                'x': int(d['x']),
                'y': int(d['y']),
            }
            obj, created = NetmapViewNodePosition.objects.get_or_create(
                viewid=NetmapView(pk=viewid),
                netbox=Netbox(pk=int(d['netbox'])),
                defaults=defaults
            )
            if not created:
                obj.x = defaults['x']
                obj.y = defaults['y']
                obj.save()
        return Response()


class NetmapGraph(views.APIView):
    """View for building and providing topology data in graph form"""
    def get(self, request, **kwargs):

        load_traffic = 'traffic' in request.GET
        layer = int(kwargs.get('layer', 2))
        viewid = kwargs.get('viewid')
        view = None

        if viewid is not None:
            view = get_object_or_404(NetmapView, pk=viewid)

        return Response(get_topology_graph(layer, load_traffic, view))<|MERGE_RESOLUTION|>--- conflicted
+++ resolved
@@ -15,229 +15,6 @@
 #
 """Netmap views"""
 from django.db.models import Q
-<<<<<<< HEAD
-from django.shortcuts import get_object_or_404, render_to_response
-
-from django.template import RequestContext
-from django.http import (HttpResponse, HttpResponseForbidden,
-                         HttpResponseBadRequest, HttpResponseRedirect)
-import json as simplejson
-
-import nav.buildconf
-from nav.django.utils import get_account, get_request_body
-from nav.models.manage import Netbox, Category
-from nav.models.profiles import (NetmapView, NetmapViewNodePosition,
-                                 NetmapViewCategories, NetmapViewDefaultView,
-                                 Account)
-from nav.netmap.metadata import (node_to_json_layer2, edge_to_json_layer2,
-                                 node_to_json_layer3, edge_to_json_layer3,
-                                 vlan_to_json, get_vlan_lookup_json)
-
-from nav.netmap.topology import (build_netmap_layer3_graph,
-                                 build_netmap_layer2_graph,
-                                 _get_vlans_map_layer2, _get_vlans_map_layer3)
-from nav.topology import vlan
-from nav.web.netmap.common import layer2_graph, get_traffic_rgb
-from nav.web.netmap.forms import NetmapDefaultViewForm
-
-_LOGGER = logging.getLogger('nav.web.netmap')
-
-
-def _get_available_categories():
-    """Return a list of categories in NAV, and adding the fictive
-     ELINK category
-     """
-    available_categories = list(Category.objects.all())
-    available_categories.append(Category(id='ELINK', description='ELINK'))
-    return available_categories
-
-def backbone_app(request):
-    """Single page backbone application for Netmap"""
-    session_user = get_account(request)
-
-    link_to_admin = None
-    if session_user.is_admin():
-        link_to_admin = reverse('netmap-admin-views')
-
-    available_categories = _get_available_categories()
-
-    response = render_to_response(
-        'netmap/backbone.html',
-        {
-            'bootstrap_mapproperties_collection': _get_maps(request),
-            'bootstrap_isFavorite': _get_global_defaultview_as_json(request),
-            'bootstrap_availableCategories': serializers.serialize(
-                'json',
-                available_categories,
-                fields=('description')
-            ),
-            'bootstrap_availableCategories_datauris': simplejson.dumps(
-                _get_datauris_for_categories()
-            ),
-            'auth_id': session_user.id,
-            'link_to_admin': link_to_admin,
-            'navpath': [('Home', '/'), ('Netmap', '/netmap')]
-        },
-        RequestContext(request))
-    return response
-
-
-def admin_views(request):
-    """Admin page
-
-    User can set default netmap view for all users in here
-    """
-    session_user = get_account(request)
-    if not session_user.is_admin():
-        return HttpResponseForbidden()
-
-    global_favorite = None
-    try:
-        global_favorite = NetmapViewDefaultView.objects.get(
-            owner=Account.DEFAULT_ACCOUNT)
-    except ObjectDoesNotExist:
-        pass # ignore it
-
-    response = render_to_response(
-        'netmap/admin_list_mapviews.html',
-        {'views': NetmapView.objects.all(),
-         'current_global_favorite': global_favorite,
-         'navpath': [('Home', '/'), ('Netmap', '/netmap'),
-                     ('Netmap Admin', '/netmap/admin')]
-        },
-        RequestContext(request))
-    return response
-
-# data views, d3js
-
-def netmap(request, map_id):
-    """Wrapper request view for fetching a nav.models.Map in JS-app
-
-    It call the helper request methods for update, get and delete
-    :throws HttpResponseBadRequest if wrapper cannot manage request
-    """
-    if request.method == 'PUT' or (
-        'HTTP_X_HTTP_METHOD_OVERRIDE' in request.META and
-        request.META['HTTP_X_HTTP_METHOD_OVERRIDE'] == 'PUT'):
-        return _update_map(request, map_id)
-    elif request.method == 'GET':
-        return _get_map(request, map_id)
-    elif request.method == 'DELETE' or (
-        'HTTP_X_HTTP_METHOD_OVERRIDE' in request.META and
-        request.META['HTTP_X_HTTP_METHOD_OVERRIDE'] == 'DELETE'):
-        return _delete_map(request, map_id)
-
-    else:
-        return HttpResponseBadRequest()
-
-
-def netmap_defaultview(request):
-    """Wrapper request view for users default view (nav.models.Map in JS-app)
-
-    It call the helper request methods for update and get.
-    :throws HttpResponseBadRequest if wrapper cannot manage request
-    """
-    if request.method == 'PUT' or (
-        'HTTP_X_HTTP_METHOD_OVERRIDE' in request.META and
-        request.META[
-        'HTTP_X_HTTP_METHOD_OVERRIDE'] == 'PUT') or request.method == 'POST':
-        map_id = None
-        try:
-            form = NetmapDefaultViewForm(request.POST)
-
-            if form.is_valid():
-                map_id = form.cleaned_data['map_id']
-
-            if not map_id:
-                data = simplejson.loads(get_request_body(request))
-                map_id = data['viewid']
-        except KeyError:
-            return HttpResponseBadRequest("Malformed data! (1)")
-        except ValueError:
-            return HttpResponseBadRequest("Malformed data! (2)")
-        if not map_id:
-            return HttpResponseBadRequest("Malformed data! (3)")
-
-        return update_defaultview(request, map_id)
-    elif request.method == 'GET':
-        response = HttpResponse(_get_defaultview(request))
-        response['Content-Type'] = 'application/json; charset=utf-8'
-        response['Cache-Control'] = 'no-cache'
-        response['Pragma'] = 'no-cache'
-        response['Expires'] = "Thu, 01 Jan 1970 00:00:00 GMT"
-        return response
-    else:
-        return HttpResponseBadRequest()
-
-
-def netmap_defaultview_global(request):
-    """Wrapper request view for global default view (nav.models.Map in JS-app)
-
-    It call the helper request methods for update, get and delete
-    :throws HttpResponseBadRequest if wrapper cannot manage request
-    """
-    if request.method == 'PUT' or (
-        'HTTP_X_HTTP_METHOD_OVERRIDE' in request.META and
-        request.META[
-        'HTTP_X_HTTP_METHOD_OVERRIDE'] == 'PUT') or request.method == 'POST':
-        map_id = None
-        try:
-            form = NetmapDefaultViewForm(request.POST)
-
-            if form.is_valid():
-                map_id = form.cleaned_data['map_id']
-
-            if not map_id:
-                data = simplejson.loads(get_request_body(request))
-                map_id = data['viewid']
-        except KeyError:
-            return HttpResponseBadRequest("Malformed data! (1)")
-        except ValueError:
-            return HttpResponseBadRequest("Malformed data! (2)")
-        if not map_id:
-            return HttpResponseBadRequest("Malformed data! (3)")
-
-        # dirty anti ajax hack, since this is not using ajax yet.
-        response = update_defaultview(request, map_id, True)
-        if response.status_code == 200:
-            return HttpResponseRedirect(reverse('netmap-admin-views'))
-        else:
-            return response
-
-    elif request.method == 'GET':
-        response = HttpResponse(_get_global_defaultview_as_json(request))
-        response['Content-Type'] = 'application/json; charset=utf-8'
-        response['Cache-Control'] = 'no-cache'
-        response['Pragma'] = 'no-cache'
-        response['Expires'] = "Thu, 01 Jan 1970 00:00:00 GMT"
-        return response
-    else:
-        return HttpResponseBadRequest()
-
-@transaction.commit_on_success
-def update_defaultview(request, map_id, is_global_defaultview=False):
-    """ Save/update a default view for a user.
-    :param request: request
-    :param map_id: NetmapView id
-    :return: 200 HttpResponse with view_id or related http status code.
-    """
-    session_user = get_account(request)
-
-    if not session_user.is_admin():
-        return HttpResponseForbidden()
-
-    view = get_object_or_404(NetmapView, pk=map_id)
-
-    if is_global_defaultview:
-        if session_user.is_admin():
-            NetmapViewDefaultView.objects.filter(
-                owner=Account(pk=Account.DEFAULT_ACCOUNT)).delete()
-            default_view = NetmapViewDefaultView()
-            default_view.view = view
-            default_view.owner = Account(pk=Account.DEFAULT_ACCOUNT)
-            default_view.save()
-            return HttpResponse(default_view.view.viewid)
-=======
 from django.http import Http404
 from django.views.generic import TemplateView, ListView
 from django.shortcuts import get_object_or_404
@@ -325,7 +102,6 @@
 
         if layer is 3:
             traffic = get_layer3_traffic()
->>>>>>> 5add2485
         else:
             traffic = get_layer2_traffic()
 
