#
# Copyright (C) 2012 Uninett AS
# Copyright (C) 2022 Sikt
#
# This file is part of Network Administration Visualized (NAV).
#
# NAV is free software: you can redistribute it and/or modify it under
# the terms of the GNU General Public License version 3 as published by
# the Free Software Foundation.
#
# This program is distributed in the hope that it will be useful, but WITHOUT
# ANY WARRANTY; without even the implied warranty of MERCHANTABILITY or FITNESS
# FOR A PARTICULAR PURPOSE. See the GNU General Public License for more
# details.  You should have received a copy of the GNU General Public License
# along with NAV. If not, see <http://www.gnu.org/licenses/>.
#
"""Django URL configuration"""

<<<<<<< HEAD
from django.urls import include, path
from nav.web.info.views import index

urlpatterns = [
    path('', index, name="info-search"),
    path('room/', include('nav.web.info.room.urls')),
    path('location/', include('nav.web.info.location.urls')),
    path('vlan/', include('nav.web.info.vlan.urls')),
    path('prefix/', include('nav.web.info.prefix.urls')),
    path('devicegroup/', include('nav.web.info.netboxgroup.urls')),
    path('image/', include('nav.web.info.images.urls')),
    path('event/', include('nav.web.info.event.urls')),
=======
from django.urls import re_path, include
from nav.web.info.views import image_help_modal, index

urlpatterns = [
    re_path(r'^$', index, name="info-search"),
    re_path(r'^room/', include('nav.web.info.room.urls')),
    re_path(r'^location/', include('nav.web.info.location.urls')),
    re_path(r'^vlan/', include('nav.web.info.vlan.urls')),
    re_path(r'^prefix/', include('nav.web.info.prefix.urls')),
    re_path(r'^devicegroup/', include('nav.web.info.netboxgroup.urls')),
    re_path(r'^image/', include('nav.web.info.images.urls')),
    re_path(r'^event/', include('nav.web.info.event.urls')),
    re_path(r'^image-help-modal/$', image_help_modal, name='info-image-help-modal'),
>>>>>>> 5a7477e3
]<|MERGE_RESOLUTION|>--- conflicted
+++ resolved
@@ -16,7 +16,6 @@
 #
 """Django URL configuration"""
 
-<<<<<<< HEAD
 from django.urls import include, path
 from nav.web.info.views import index
 
@@ -29,19 +28,5 @@
     path('devicegroup/', include('nav.web.info.netboxgroup.urls')),
     path('image/', include('nav.web.info.images.urls')),
     path('event/', include('nav.web.info.event.urls')),
-=======
-from django.urls import re_path, include
-from nav.web.info.views import image_help_modal, index
-
-urlpatterns = [
-    re_path(r'^$', index, name="info-search"),
-    re_path(r'^room/', include('nav.web.info.room.urls')),
-    re_path(r'^location/', include('nav.web.info.location.urls')),
-    re_path(r'^vlan/', include('nav.web.info.vlan.urls')),
-    re_path(r'^prefix/', include('nav.web.info.prefix.urls')),
-    re_path(r'^devicegroup/', include('nav.web.info.netboxgroup.urls')),
-    re_path(r'^image/', include('nav.web.info.images.urls')),
-    re_path(r'^event/', include('nav.web.info.event.urls')),
-    re_path(r'^image-help-modal/$', image_help_modal, name='info-image-help-modal'),
->>>>>>> 5a7477e3
+    path('image-help-modal/', image_help_modal, name='info-image-help-modal'),
 ]