--- conflicted
+++ resolved
@@ -289,11 +289,8 @@
             Q(unit_of_measurement__startswith='%'))
 
     return render(request, 'info/room/roominfo_sensors.html', {
-<<<<<<< HEAD
-        'netboxes': netboxes,
+        'netboxes': [n for n in netboxes if n.env_sensors],
         'has_sensors': any([x.get_environment_sensors().count()
                             for x in netboxes])
-=======
-        'netboxes': [n for n in netboxes if n.env_sensors]
->>>>>>> 2111eaed
+
     })