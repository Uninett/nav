--- conflicted
+++ resolved
@@ -17,20 +17,9 @@
 
 from datetime import datetime
 import json
-<<<<<<< HEAD
 from django.utils.six.moves.urllib.parse import urlencode, urljoin
 from django.utils.six.moves.urllib.request import Request, urlopen
-from django.utils.six.moves.urllib.error import HTTPError
-=======
-try:
-    from urllib.parse import urlencode, urljoin
-    from urllib.request import Request, urlopen
-    from urllib.error import HTTPError, URLError
-except ImportError:
-    from urlparse import urljoin
-    from urllib import urlencode
-    from urllib2 import Request, urlopen, HTTPError, URLError
->>>>>>> e0d9f998
+from django.utils.six.moves.urllib.error import HTTPError, URLError
 import logging
 from nav.metrics import CONFIG, errors
 from nav.metrics.templates import (metric_path_for_packet_loss,
