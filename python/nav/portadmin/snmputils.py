#
# Copyright 2010 (C) Norwegian University of Science and Technology
#
# This file is part of Network Administration Visualized (NAV).
#
# NAV is free software: you can redistribute it and/or modify it under
# the terms of the GNU General Public License version 2 as published by
# the Free Software Foundation.
#
# This program is distributed in the hope that it will be useful, but WITHOUT
# ANY WARRANTY; without even the implied warranty of MERCHANTABILITY or FITNESS
# FOR A PARTICULAR PURPOSE. See the GNU General Public License for more
# details.  You should have received a copy of the GNU General Public License
# along with NAV. If not, see <http://www.gnu.org/licenses/>.
#
import time
from nav.Snmp.pysnmp_se import Snmp
from nav.Snmp.errors import *
from nav.bitvector import BitVector
from nav.models.manage import SwPortAllowedVlan

class SNMPHandler(object):
    netbox = ''
    ifAliasOid = '1.3.6.1.2.1.31.1.1.1.18' # From IF-MIB
    vlanOid = '1.3.6.1.2.1.17.7.1.4.5.1.1' # From Q-BRIDGE-MIB
    # oid for reading vlans om a stndard netbox (not cisco)
    dot1qVlanStaticRowStatus = '1.3.6.1.2.1.17.7.1.4.3.1.5'
    # List of all ports on a vlan as a hexstring
    dot1qVlanStaticEgressPorts = '1.3.6.1.2.1.17.7.1.4.3.1.2'
    ifAdminStatus = '1.3.6.1.2.1.2.2.1.7'
    ifOperStatus  = '1.3.6.1.2.1.2.2.1.8'

    def __init__(self, netbox):
        self.netbox = netbox
        self.readOnlyHandle = None
        self.readWriteHandle = None
    
    def __unicode__(self):
        return self.netbox.type.vendor.id

    def _bulkwalk(self, oid):
       handle = self._getReadOnlyHandle()
       result = []
       try:
           result = handle.bulkwalk(oid)
       except UnsupportedSnmpVersionError, e:
           result = handle.walk(oid)
       return result

    def _getLegalIfIndex(self, ifindex):
        if isinstance(ifindex, int):
            ifindex = str(ifindex)
        if not (isinstance(ifindex, str) or isinstance(ifindex, unicode)):
            raise TypeError('Illegal value for interface-index')
        if not ifindex.isdigit():
            raise TypeError('Illegal value for interface-index')
        return ifindex

    def _getQuery(self, oid, ifindex):
        return oid + "." + self._getLegalIfIndex(ifindex)

    def _getReadOnlyHandle(self):
        if self.readOnlyHandle is None:
            self.readOnlyHandle = Snmp(self.netbox.ip, self.netbox.read_only)
        return self.readOnlyHandle

    def _queryNetbox(self, oid, ifindex):
        handle = self._getReadOnlyHandle()
        result = None
        try:
            result = handle.get(self._getQuery(oid, ifindex))
        except NoSuchObjectError, e:
            pass
        return result

    def _getReadWriteHandle(self):
        if self.readWriteHandle is None:
            self.readWriteHandle = Snmp(self.netbox.ip,
                                        self.netbox.read_write,
                                        self.netbox.snmp_version)
        return self.readWriteHandle

    def _setNetboxValue(self, oid, ifindex, valueType, value):
        handle = self._getReadWriteHandle()
        return handle.set(self._getQuery(oid, ifindex), valueType, value)

    def getIfAlias(self, ifindex):
        """ Get alias on a specific interface """
        return self._queryNetbox(self.ifAliasOid, ifindex)

    def getAllIfAlias(self):
        return self._bulkwalk(self.ifAliasOid)
        
    def setIfAlias(self, ifindex, ifalias):
        """ Set alias on a specific interface."""
        if not (isinstance(ifalias, str) or isinstance(ifalias, unicode)):
            raise TypeError('Illegal value for interface-alias: %s' %ifalias)
        return self._setNetboxValue(self.ifAliasOid, ifindex, "s", ifalias)

    def getVlan(self, ifindex):
        """ Get vlan on a specific interface."""
        return self._queryNetbox(self.vlanOid, ifindex)

    def getAllVlans(self):
        return self._bulkwalk(self.vlanOid)
    
    def _computeOctetString(self, hexstring, port, action='enable'):
        """
        hexstring: the returnvalue of the snmpquery
        port: the number of the port to add
        """
        bit = BitVector(hexstring)
        # Add port to string
        port = port - 1
        if action == 'enable':
            bit[port] = 1
        else:
            bit[port] = 0
        return str(bit)

    def setVlan(self, ifindex, vlan):
        if isinstance(vlan, str) or isinstance(vlan, unicode):
            if vlan.isdigit():
                vlan = int(vlan)
        if not isinstance(vlan, int):
            raise TypeError('Illegal value for vlan: %s' %vlan)
        # Fetch current vlan
        fromvlan = self.getVlan(ifindex)
        # fromvlan and vlan is the same, there's nothing to do
        if fromvlan == vlan:
            return None
        # Add port to vlan. This makes the port active on both old and new vlan
        status = self._setNetboxValue(self.vlanOid, ifindex, "u", vlan)
        # Remove port from list of ports on old vlan
        hexstring = self._queryNetbox(self.dot1qVlanStaticEgressPorts, fromvlan)
        modified_hexport = self._computeOctetString(hexstring, ifindex, 'disable')
        return self._setNetboxValue(self.dot1qVlanStaticEgressPorts, fromvlan, 's', modified_hexport)


    def setIfUp(self, ifindex):
        """Set interface.to up"""
        return self._setNetboxValue(self.ifAdminStatus, ifindex, "i", 1)

    def setIfDown(self, ifindex):
        """Set interface.to down"""
        return self._setNetboxValue(self.ifAdminStatus, ifindex, "i", 2)

    def restartIf(self, ifindex, wait=5):
        """ Take interface down and up.
            wait = number of seconds to wait between down and up."""
        if isinstance(wait, str) or isinstance(wait, unicode):
            if wait.isdigit():
                wait = int(wait)
        if not isinstance(wait, int):
            raise TypeError('Illegal value for wait: %s' %wait)
        self.setIfDown(ifindex)
        time.sleep(wait)
        self.setIfUp(ifindex)

    def write_mem(self):
        """ 
        Do a write memory on netbox if available
        """
        pass

    def getIfAdminStatus(self, ifindex):
        return self._queryNetbox(self.ifAdminStatus, ifindex)

    def getIfOperStatus(self, ifindex):
        return self._queryNetbox(self.ifOperStatus, ifindex)

    def _getLastNumber(self, oid):
        if not (isinstance(oid, str) or isinstance(oid, unicode)):
            raise TypeError('Illegal value for oid')
        splits = oid.split('.')
        last = splits[-1]
        if isinstance(last, str):
            if last.isdigit():
                last = int(last)
        return last

    def _getIfStats(self, stats):
        available_stats = []
        for (ifIndex, stat) in stats:
            ifIndex = self._getLastNumber(ifIndex)
            if isinstance(ifIndex, int):
                available_stats.append((ifIndex, stat))
        return available_stats
            
    def getNetboxAdminStatus(self):
        ifAdminStats = self._bulkwalk(self.ifAdminStatus)
        return self._getIfStats(ifAdminStats)

    def getNetboxOperStatus(self):
        ifOperStats = self._bulkwalk(self.ifOperStatus)
        return self._getIfStats(ifOperStats)

    def _filter_vlans(self, vlans):
        vlans = filter(None, list(set(vlans)))
        vlans.sort()
        return vlans

    def getNetboxVlans(self):
        boxVlans = self._bulkwalk(self.dot1qVlanStaticRowStatus)
        available_vlans = []
        for (vlan, valueType) in boxVlans:
            currVlan = self._getLastNumber(vlan)
            if isinstance(currVlan, int):
                available_vlans.append(currVlan)
        # remove duplicates and none values
        available_vlans = self._filter_vlans(available_vlans)
        return available_vlans

class Cisco(SNMPHandler):
    def __init__(self, netbox):
        super(Cisco, self).__init__(netbox)
        self.vlanOid = '1.3.6.1.4.1.9.9.68.1.2.2.1.2'
        self.writeMemOid = '1.3.6.1.4.1.9.2.1.54.0'

    def getNetboxVlans(self):
        """ Find all available vlans on this netbox"""
        available_vlans = []
        for swport in self.netbox.get_swports():
            if swport.trunk:
                available_vlans.extend(self._find_vlans_on_trunk(swport))
            else:
                available_vlans.append(swport.vlan)
        # remove duplicates and none values
        available_vlans = self._filter_vlans(available_vlans)
        return available_vlans

    def _find_vlans_on_trunk(self, swport):
        """Find all vlans on trunk-ports"""
        port = SwPortAllowedVlan.objects.get(interface=swport.id)
        vector = BitVector.from_hex(port.hex_string)
        vlans = vector.get_set_bits()
        return vlans

    def setVlan(self, ifindex, vlan):
        if isinstance(vlan, str) or isinstance(vlan, unicode):
            if vlan.isdigit():
                vlan = int(vlan)
        if not isinstance(vlan, int):
            raise TypeError('Illegal value for vlan: %s' %vlan)
        # Fetch current vlan
        fromvlan = self.getVlan(ifindex)
        # fromvlan and vlan is the same, there's nothing to do
        if fromvlan == vlan:
            return None
        # Add port to vlan. This makes the port active on both old and new vlan
        status = None
        try:
            status = self._setNetboxValue(self.vlanOid, ifindex, "u", vlan)
        except Exception, e:
            # Ignore this exception,- some boxes want signed integer and
            # we do not know this beforehand.
            # If unsigned fail,- try with signed integer.
            status = self._setNetboxValue(self.vlanOid, ifindex, "i", vlan)
        return status
            
   
    def write_mem(self):
        """ Use OLD-CISCO-SYS-MIB (v1) writeMem to write to memory. 
        Write configuration into non-volatile memory / erase config memory if 0.
        """
        handle = self._getReadWriteHandle()
        return handle.set(self.writeMemOid, 'i', 1)
        
        
class HP(SNMPHandler):
    def __init__(self, netbox):
        super(HP, self).__init__(netbox)


class SNMPFactory(object):
<<<<<<< HEAD
     @classmethod
     def getInstance(self, netbox):
         vendor_id = netbox.type.vendor.id.lower()
         if (vendor_id == 'cisco'):
             return Cisco(netbox)
         if (vendor_id == 'hp'):
             return HP(netbox)
         return SNMPHandler(netbox)

     def __init__(self):
         pass
=======
    @classmethod
    def getInstance(self, netbox):
        vendor_id = netbox.type.vendor.id.lower()
        if (vendor_id == 'cisco'):
            return Cisco(netbox)
        if(vendor_id == 'hp'):
            return HP(netbox)
        return SNMPHandler(netbox)
     
    def __init__(self):
        pass
>>>>>>> 272b9556
<|MERGE_RESOLUTION|>--- conflicted
+++ resolved
@@ -273,28 +273,14 @@
 
 
 class SNMPFactory(object):
-<<<<<<< HEAD
-     @classmethod
-     def getInstance(self, netbox):
-         vendor_id = netbox.type.vendor.id.lower()
-         if (vendor_id == 'cisco'):
-             return Cisco(netbox)
-         if (vendor_id == 'hp'):
-             return HP(netbox)
-         return SNMPHandler(netbox)
-
-     def __init__(self):
-         pass
-=======
     @classmethod
     def getInstance(self, netbox):
         vendor_id = netbox.type.vendor.id.lower()
         if (vendor_id == 'cisco'):
             return Cisco(netbox)
-        if(vendor_id == 'hp'):
+        if (vendor_id == 'hp'):
             return HP(netbox)
         return SNMPHandler(netbox)
-     
+
     def __init__(self):
-        pass
->>>>>>> 272b9556
+        pass