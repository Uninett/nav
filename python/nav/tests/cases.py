--- conflicted
+++ resolved
@@ -1,5 +1,5 @@
 #
-# Copyright (C) 2010 UNINETT AS
+# Copyright (C) 2017 UNINETT AS
 #
 # This file is part of Network Administration Visualized (NAV).
 #
@@ -18,56 +18,4 @@
 
 
 class DjangoTransactionTestCase(django.test.TestCase):
-<<<<<<< HEAD
-    """Runs tests inside a Django transaction, with the ability to load Django
-    fixtures at the start of each test.
-
-    django.test.TestCase's _pre_setup() and _post_teardown() methods
-    are overridden, since NAV doesn't use Django models to initialize
-    the database, and generally does funny things with Django.
-
-    """
-    fixtures = []
-
-    def _pre_setup(self):
-        transaction.enter_transaction_management()
-        if hasattr(self, 'fixtures'):
-            self._load_fixtures(self.fixtures)
-
-    def _post_teardown(self):
-        transaction.rollback()
-        transaction.leave_transaction_management()
-
-    def _load_fixtures(self, fixtures):
-        from django.core import serializers
-        fixture_paths = self._find_fixtures(fixtures)
-        if fixtures and not fixture_paths:
-            raise Exception("No fixtures found")
-        for fixture_path in fixture_paths:
-            fixture = open(fixture_path, "r")
-            try:
-                objects = serializers.deserialize("xml", fixture)
-                for obj in objects:
-                    obj.save()
-            except (SystemExit, KeyboardInterrupt):
-                raise
-            except Exception:
-                fixture.close()
-                transaction.rollback()
-                transaction.leave_transaction_management()
-                raise
-            fixture.close()
-
-    def _find_fixtures(self, fixtures):
-        my_module = sys.modules[self.__module__]
-        search_path = [os.path.dirname(my_module.__file__)]
-        result = []
-        for f in fixtures:
-            for dir in search_path:
-                filename = os.path.join(dir, f)
-                if os.path.exists(filename):
-                    result.append(filename)
-        return result
-=======
-    serialized_rollback = True
->>>>>>> 47400ef6
+    serialized_rollback = True