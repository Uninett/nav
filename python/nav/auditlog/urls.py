# Copyright (C) 2017 UNINETT AS
#
# This file is part of Network Administration Visualized (NAV).
#
# NAV is free software: you can redistribute it and/or modify it under
# the terms of the GNU General Public License version 2 as published by
# the Free Software Foundation.
#
# This program is distributed in the hope that it will be useful, but WITHOUT
# ANY WARRANTY; without even the implied warranty of MERCHANTABILITY or
# FITNESS FOR A PARTICULAR PURPOSE. See the GNU General Public License for
# more details.  You should have received a copy of the GNU General Public
# License along with NAV. If not, see <http://www.gnu.org/licenses/>.

from __future__ import unicode_literals, absolute_import

from django.conf.urls import url
<<<<<<< HEAD
from nav.auditlog import views


urlpatterns = [
    url(r'^$',
        views.AuditlogOverview.as_view(),
        name='auditlog-home'),
    url(r'^object/*/$',
        views.AuditlogObjectListView.as_view(),
        name='auditlog-object-list-all'),
    url(r'^object/(?P<auditmodel>[-\w]+)/$',
        views.AuditlogObjectListView.as_view(),
        name='auditlog-object-list'),
    url(r'^actor/*/$',
        views.AuditlogActorListView.as_view(),
        name='auditlog-actor-list-all'),
    url(r'^actor/(?P<auditmodel>[-\w]+)/$',
        views.AuditlogActorListView.as_view(),
        name='auditlog-actor-list'),
    url(r'^target/*/$',
        views.AuditlogTargetListView.as_view(),
        name='auditlog-target-list-all'),
    url(r'^target/(?P<auditmodel>[-\w]+)/$',
        views.AuditlogTargetListView.as_view(),
        name='auditlog-target-list'),
=======

from .views import AuditlogOverview, AuditlogNetboxDetail


urlpatterns = [
    url(r'^$', AuditlogOverview.as_view(), name='auditlog-home'),
    url(r'^netbox/(?P<netboxid>\d+)$', AuditlogNetboxDetail.as_view(),
        name='auditlog-netbox-detail'),
>>>>>>> c6785505
]<|MERGE_RESOLUTION|>--- conflicted
+++ resolved
@@ -15,33 +15,6 @@
 from __future__ import unicode_literals, absolute_import
 
 from django.conf.urls import url
-<<<<<<< HEAD
-from nav.auditlog import views
-
-
-urlpatterns = [
-    url(r'^$',
-        views.AuditlogOverview.as_view(),
-        name='auditlog-home'),
-    url(r'^object/*/$',
-        views.AuditlogObjectListView.as_view(),
-        name='auditlog-object-list-all'),
-    url(r'^object/(?P<auditmodel>[-\w]+)/$',
-        views.AuditlogObjectListView.as_view(),
-        name='auditlog-object-list'),
-    url(r'^actor/*/$',
-        views.AuditlogActorListView.as_view(),
-        name='auditlog-actor-list-all'),
-    url(r'^actor/(?P<auditmodel>[-\w]+)/$',
-        views.AuditlogActorListView.as_view(),
-        name='auditlog-actor-list'),
-    url(r'^target/*/$',
-        views.AuditlogTargetListView.as_view(),
-        name='auditlog-target-list-all'),
-    url(r'^target/(?P<auditmodel>[-\w]+)/$',
-        views.AuditlogTargetListView.as_view(),
-        name='auditlog-target-list'),
-=======
 
 from .views import AuditlogOverview, AuditlogNetboxDetail
 
@@ -50,5 +23,4 @@
     url(r'^$', AuditlogOverview.as_view(), name='auditlog-home'),
     url(r'^netbox/(?P<netboxid>\d+)$', AuditlogNetboxDetail.as_view(),
         name='auditlog-netbox-detail'),
->>>>>>> c6785505
 ]