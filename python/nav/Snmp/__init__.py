#
# Copyright (C) 2010, 2013 Uninett AS
# Copyright (C) 2022 Sikt
#
# This file is part of Network Administration Visualized (NAV).
#
# NAV is free software: you can redistribute it and/or modify it under
# the terms of the GNU General Public License version 3 as published by
# the Free Software Foundation.
#
# This program is distributed in the hope that it will be useful, but WITHOUT
# ANY WARRANTY; without even the implied warranty of MERCHANTABILITY or FITNESS
# FOR A PARTICULAR PURPOSE. See the GNU General Public License for more
# details.  You should have received a copy of the GNU General Public License
# along with NAV. If not, see <http://www.gnu.org/licenses/>.
#
"""A high level interface for synchronouse SNMP operations in NAV.

This interface only supports pynetsnmp, but is designed to allow
multiple implementations

"""
<<<<<<< HEAD
=======
from __future__ import absolute_import
import os
import sys
>>>>>>> 2d9827df

BACKEND = None

try:
    # our highest preference is pynetsnmp, since it can support IPv6
    import pynetsnmp
except ImportError:
    pass
else:
    BACKEND = 'pynetsnmp'

# These wildcard imports are informed, not just accidents.
# pylint: disable=W0401
if BACKEND == 'pynetsnmp':
    if sys.platform == "darwin" and not os.getenv("DYLD_LIBRARY_PATH"):
        # horrible workaround for MacOS problems, described at length at
        # https://hynek.me/articles/macos-dyld-env/
        os.environ["DYLD_LIBRARY_PATH"] = os.getenv(
            "LD_LIBRARY_PATH", "/usr/local/opt/openssl/lib"
        )
    from .pynetsnmp import *
else:
    raise ImportError("No supported SNMP backend was found")


def safestring(string, encodings_to_try=('utf-8', 'latin-1')):
    """Tries to safely decode strings retrieved using SNMP.

    SNMP does not really define encodings, and will not normally allow
    non-ASCII strings to be written  (though binary data is fine). Sometimes,
    administrators have been able to enter descriptions containing non-ASCII
    characters using CLI's or web interfaces. The encoding of these are
    undefined and unknown. To ensure they can be safely stored in the
    database (which only accepts UTF-8), we make various attempts at decoding
    strings to unicode objects before the database becomes involved.
    """
    if string is None:
        return

    if isinstance(string, str):
        return string
    if isinstance(string, bytes):
        for encoding in encodings_to_try:
            try:
                return string.decode(encoding)
            except UnicodeDecodeError:
                pass

    return repr(string)  # fallback<|MERGE_RESOLUTION|>--- conflicted
+++ resolved
@@ -20,12 +20,8 @@
 multiple implementations
 
 """
-<<<<<<< HEAD
-=======
-from __future__ import absolute_import
 import os
 import sys
->>>>>>> 2d9827df
 
 BACKEND = None
 
