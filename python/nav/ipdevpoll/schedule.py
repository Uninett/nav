--- conflicted
+++ resolved
@@ -165,13 +165,9 @@
         self.reschedule(delay)
         if result:
             self._log_finished_job(True)
-            log_job_to_db(self.job_handler, True, self.job.interval)
+            log_job_externally(self.job_handler, True, self.job.interval)
         else:
             self._logger.debug("job did nothing")
-<<<<<<< HEAD
-        log_job_externally(self.job_handler, True, self.job.interval)
-=======
->>>>>>> 6b0c8a7d
         return result
 
     def _reschedule_on_failure(self, failure):
