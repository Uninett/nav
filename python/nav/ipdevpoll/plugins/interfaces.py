# -*- coding: utf-8 -*-
#
# Copyright (C) 2008-2012 UNINETT AS
#
# This file is part of Network Administration Visualized (NAV).
#
# NAV is free software: you can redistribute it and/or modify it under
# the terms of the GNU General Public License version 2 as published by
# the Free Software Foundation.
#
# This program is distributed in the hope that it will be useful, but WITHOUT
# ANY WARRANTY; without even the implied warranty of MERCHANTABILITY or
# FITNESS FOR A PARTICULAR PURPOSE. See the GNU General Public License for
# more details.  You should have received a copy of the GNU General Public
# License along with NAV. If not, see <http://www.gnu.org/licenses/>.
#
"""ipdevpoll plugin to collect interface data.

The plugin uses IF-MIB to retrieve generic interface data, and
EtherLike-MIB to retrieve duplex status for ethernet interfaces.

"""
from twisted.internet import defer

from nav.mibs import reduce_index
from nav.mibs.if_mib import IfMib
from nav.mibs.etherlike_mib import EtherLikeMib

from nav.ipdevpoll import Plugin
from nav.ipdevpoll import shadows
from nav.ipdevpoll.utils import binary_mac_to_hex
from nav.ipdevpoll.timestamps import TimestampChecker

INFO_VAR_NAME = 'interfaces'

class Interfaces(Plugin):
    "Collects comprehensive information about device's network interfaces"
    def __init__(self, *args, **kwargs):
        super(Interfaces, self).__init__(*args, **kwargs)
        self.ifmib = IfMib(self.agent)
        self.etherlikemib = EtherLikeMib(self.agent)
<<<<<<< HEAD
        self.stampcheck = TimestampChecker(self.agent, self.containers,
                                           INFO_VAR_NAME)
=======
>>>>>>> d4f6c9eb

    @defer.inlineCallbacks
    def handle(self):
        self._logger.debug("Collecting interface data")
<<<<<<< HEAD
        need_to_collect = yield self._need_to_collect()
        if need_to_collect:
            df = self._get_iftable_columns()
            df.addCallback(self._retrieve_duplex)
            df.addCallback(self._process_interfaces)
            df.addCallback(self._get_stack_status)
            yield df
            shadows.Interface.add_sentinel(self.containers)

        self.stampcheck.save()

    @defer.inlineCallbacks
    def _need_to_collect(self):
        yield self.stampcheck.load()
        yield self.stampcheck.collect([self.ifmib.get_if_table_last_change()])

        result = yield self.stampcheck.is_changed()
        defer.returnValue(result)
=======
        df = self._get_iftable_columns()
        df.addCallback(self._retrieve_duplex)
        df.addCallback(self._process_interfaces)
        df.addCallback(self._get_stack_status)
        yield df
        shadows.Interface.add_sentinel(self.containers)
>>>>>>> d4f6c9eb

    def _get_iftable_columns(self):
        df = self.ifmib.retrieve_columns([
                'ifDescr',
                'ifType',
                'ifSpeed',
                'ifPhysAddress',
                'ifAdminStatus',
                'ifOperStatus',
                'ifName',
                'ifHighSpeed',
                'ifConnectorPresent',
                'ifAlias',
                ])
        return df.addCallback(reduce_index)

    def _process_interfaces(self, result):
        """Process the list of collected interfaces."""

        self._logger.debug("Found %d interfaces", len(result))

        # Now save stuff to containers and pass the list of containers
        # to the next callback
        netbox = self.containers.factory(None, shadows.Netbox)
        interfaces = [self._convert_row_to_container(netbox, ifindex, row)
                      for ifindex, row in result.items()]
        return interfaces
    
    duplex_map = {
        'unknown': None,
        'halfDuplex': 'h',
        'fullDuplex': 'f',
        }
    def _convert_row_to_container(self, netbox, ifindex, row):
        """Convert a collected ifTable/ifXTable row into a container object."""

        interface = self.containers.factory(ifindex, shadows.Interface)
        interface.ifindex = ifindex
        interface.ifdescr = row['ifDescr']
        interface.iftype = row['ifType']

        # ifSpeed spec says to use ifHighSpeed if the 32-bit unsigned
        # integer is maxed out
        if row['ifSpeed'] is not None and row['ifSpeed'] < 4294967295:
            interface.speed = row['ifSpeed'] / 1000000.0
        elif row['ifHighSpeed'] is not None:
            interface.speed = float(row['ifHighSpeed'])

        interface.ifphysaddress = binary_mac_to_hex(row['ifPhysAddress'])
        interface.ifadminstatus = row['ifAdminStatus']
        interface.ifoperstatus = row['ifOperStatus']

        interface.ifname = row['ifName'] or interface.baseport or row['ifDescr']
        interface.ifconnectorpresent = row['ifConnectorPresent'] == 1
        interface.ifalias = decode_to_unicode(row['ifAlias'])
        
        # Set duplex if sucessfully retrieved
        if 'duplex' in row and row['duplex'] in self.duplex_map:
            interface.duplex = self.duplex_map[ row['duplex'] ]

        interface.gone_since = None

        interface.netbox = netbox
        return interface

    def _get_stack_status(self, interfaces):
        """Retrieves data from the ifStackTable and initiates a search for a
        proper ifAlias value for those interfaces that lack it.
        
        """
        df = self.ifmib.retrieve_columns(['ifStackStatus'])
        df.addCallback(self._get_ifalias_from_lower_layers, interfaces)
        return df

    def _get_ifalias_from_lower_layers(self, stackstatus, interfaces):
        """For each interface without an ifAlias value, attempts to find
        ifAlias from a lower layer interface.

        By popular convention, some devices are configured with virtual router
        ports that are conceptually a layer above the physical interface.  The
        virtual port may have no ifAlias value, but the physical interface may
        have.  We want an ifAlias value, since it tells us the netident of the
        router port's network.
        
        """
        layer_map = {}        
        for (upper, lower), row in stackstatus.items():
            if upper > 0 and lower > 0:
                layer_map[upper] = lower

        ifindex_map = {}
        for interface in interfaces:
            ifindex_map[interface.ifindex] = interface

        for interface in interfaces:
            if interface.ifalias or interface.ifindex not in layer_map:
                continue
            lower_ifindex = layer_map[interface.ifindex]
            if lower_ifindex in ifindex_map:
                ifalias = ifindex_map[lower_ifindex].ifalias
                if ifalias:
                    interface.ifalias = ifalias
                    self._logger.debug("%s alias set from lower layer %s: %s",
                                       interface.ifname,
                                       ifindex_map[lower_ifindex].ifname,
                                       ifalias)

        return interfaces

    def _retrieve_duplex(self, interfaces):
        """Get duplex from EtherLike-MIB and update the ifTable results."""
        def update_result(duplexes):
            self._logger.debug("Got duplex information: %r", duplexes)
            for index, duplex in duplexes.items():
                if index in interfaces:
                    interfaces[index]['duplex'] = duplex
            return interfaces

        deferred = self.etherlikemib.get_duplex()
        deferred.addCallback(update_result)
        return deferred


def decode_to_unicode(string):
    if string is None:
        return
    try:
        return string.decode('utf-8')
    except UnicodeDecodeError:
        return string.decode('latin-1')
    except AttributeError:
        return unicode(string)<|MERGE_RESOLUTION|>--- conflicted
+++ resolved
@@ -29,9 +29,6 @@
 from nav.ipdevpoll import Plugin
 from nav.ipdevpoll import shadows
 from nav.ipdevpoll.utils import binary_mac_to_hex
-from nav.ipdevpoll.timestamps import TimestampChecker
-
-INFO_VAR_NAME = 'interfaces'
 
 class Interfaces(Plugin):
     "Collects comprehensive information about device's network interfaces"
@@ -39,42 +36,16 @@
         super(Interfaces, self).__init__(*args, **kwargs)
         self.ifmib = IfMib(self.agent)
         self.etherlikemib = EtherLikeMib(self.agent)
-<<<<<<< HEAD
-        self.stampcheck = TimestampChecker(self.agent, self.containers,
-                                           INFO_VAR_NAME)
-=======
->>>>>>> d4f6c9eb
 
     @defer.inlineCallbacks
     def handle(self):
         self._logger.debug("Collecting interface data")
-<<<<<<< HEAD
-        need_to_collect = yield self._need_to_collect()
-        if need_to_collect:
-            df = self._get_iftable_columns()
-            df.addCallback(self._retrieve_duplex)
-            df.addCallback(self._process_interfaces)
-            df.addCallback(self._get_stack_status)
-            yield df
-            shadows.Interface.add_sentinel(self.containers)
-
-        self.stampcheck.save()
-
-    @defer.inlineCallbacks
-    def _need_to_collect(self):
-        yield self.stampcheck.load()
-        yield self.stampcheck.collect([self.ifmib.get_if_table_last_change()])
-
-        result = yield self.stampcheck.is_changed()
-        defer.returnValue(result)
-=======
         df = self._get_iftable_columns()
         df.addCallback(self._retrieve_duplex)
         df.addCallback(self._process_interfaces)
         df.addCallback(self._get_stack_status)
         yield df
         shadows.Interface.add_sentinel(self.containers)
->>>>>>> d4f6c9eb
 
     def _get_iftable_columns(self):
         df = self.ifmib.retrieve_columns([
