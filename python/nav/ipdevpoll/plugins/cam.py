--- conflicted
+++ resolved
@@ -20,6 +20,7 @@
 from twisted.internet import defer
 
 from nav.models import manage
+from nav.util import splitby
 from nav.mibs.bridge_mib import MultiBridgeMib
 from nav.mibs.qbridge_mib import QBridgeMib
 from nav.ipdevpoll import Plugin, db
@@ -141,32 +142,14 @@
                            prefix, mac_count, len(fdb))
 
     def _classify_ports(self):
-<<<<<<< HEAD
-        nonforwarding = get_nonforwarding_netboxes()
-
-        def _is_linkport(portmacs):
-            _port, macs = portmacs
-            return any((mac in self.monitored
-                        and mac not in self.my_macs)
-=======
         def _is_linkport(portmacs):
             _port, macs = portmacs
             return any(mac in self.monitored and mac not in self.my_macs
->>>>>>> 1fd7d0a1
                        for mac in macs)
 
-        def _is_accessport(portmacs):
-            if _is_linkport(portmacs):
-                _port, macs = portmacs
-                return any(self.monitored.get(mac, None) in nonforwarding
-                           for mac in macs)
-            else:
-                return True
-
-        self.linkports = dict(item for item in self.fdb.items()
-                              if _is_linkport(item))
-        self.accessports = dict(item for item in self.fdb.items()
-                                if _is_accessport(item))
+        linkports, accessports = splitby(_is_linkport, self.fdb.items())
+        self.linkports = dict(linkports)
+        self.accessports = dict(accessports)
 
         self._logger.debug("up/downlinks: %r", sorted(self.linkports.keys()))
         self._logger.debug("access ports: %r", sorted(self.accessports.keys()))
@@ -264,23 +247,4 @@
             block = self.containers.factory((ifindex, vlan),
                                             shadows.SwPortBlocked)
             block.interface = ifc
-<<<<<<< HEAD
-            block.vlan = vlan
-
-
-# These device categories are not considered network infrastructure,
-# i.e. they do not forward IP packets or ethernet frames on behalf of others.
-# Ports which have these categories of devices connected will be considered
-# both access ports and link ports, so that cam records will still be created
-# for them.
-NON_FORWARDERS = (u'OTHER', u'SRV')
-
-def get_nonforwarding_netboxes():
-    """Returns a set of ids of netboxes in the "non-forwarding" categories"""
-    catids = get_netbox_catids()
-    return set(netboxid
-               for netboxid, catid in catids.items()
-               if catid in NON_FORWARDERS)
-=======
-            block.vlan = vlan
->>>>>>> 1fd7d0a1
+            block.vlan = vlan