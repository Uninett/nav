--- conflicted
+++ resolved
@@ -23,12 +23,8 @@
 from nav.models.event import EventQueue as Event, EventQueueVar as EventVar
 from nav.ipdevpoll.db import commit_on_success
 from nav.models.event import AlertHistory
-<<<<<<< HEAD
 from nav.ipdevpoll import Plugin
-=======
-from nav.ipdevpoll import Plugin, get_class_logger
 from nav.ipdevpoll import shadows
->>>>>>> 419c9177
 from nav.ipdevpoll.snmp import AgentProxy
 from nav.ipdevpoll.jobs import SuggestedReschedule
 
