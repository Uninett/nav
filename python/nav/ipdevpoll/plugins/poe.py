#
# Copyright (C) 2017 Uninett AS
#
# This file is part of Network Administration Visualized (NAV).
#
# NAV is free software: you can redistribute it and/or modify it under
# the terms of the GNU General Public License version 3 as published by
# the Free Software Foundation.
#
# This program is distributed in the hope that it will be useful, but WITHOUT
# ANY WARRANTY; without even the implied warranty of MERCHANTABILITY or
# FITNESS FOR A PARTICULAR PURPOSE. See the GNU General Public License for
# more details.  You should have received a copy of the GNU General Public
# License along with NAV. If not, see <http://www.gnu.org/licenses/>.
#
"""Collects power over ethernet information"""
from collections import defaultdict
from twisted.internet.defer import inlineCallbacks, returnValue

from nav.mibs.power_ethernet_mib import PowerEthernetMib
from nav.mibs.cisco_power_ethernet_ext_mib import CiscoPowerEthernetExtMib
from nav.mibs.entity_mib import EntityMib

from nav.enterprise.ids import VENDOR_ID_CISCOSYSTEMS
from nav.ipdevpoll import Plugin
from nav.ipdevpoll import shadows

SNMP_TRUTH_VALUES = {1: True, 2: False}


class Poe(Plugin):
    """Monitors power over ethernet status"""

    def __init__(self, *args, **kwargs):
        super(Poe, self).__init__(*args, **kwargs)
        self.invalid_groups = defaultdict(list)

    @inlineCallbacks
    def handle(self):
        if self.netbox.master:
            self._logger.debug(
                "this is a virtual instance of %s, not polling", self.netbox.master
            )
            returnValue(None)

        poemib = PowerEthernetMib(self.agent)
        if self._is_cisco():
<<<<<<< HEAD
            cisco_mib = CiscoPowerEthernetExtMib(self.agent)
            port_phy_index = yield cisco_mib.retrieve_column("cpeExtPsePortEntPhyIndex")
            group_phy_index = yield cisco_mib.retrieve_column(
                "cpeExtMainPseEntPhyIndex"
            )
            entity_mib = EntityMib(self.agent)
            alias_mapping = yield entity_mib.get_alias_mapping()
            port_ifindices = self._resolve_ifindex(port_phy_index, alias_mapping)
=======
            (
                group_phy_index,
                port_ifindices,
            ) = yield self._map_cisco_power_ports_to_ifindex()
>>>>>>> e0f37962
        else:
            port_ifindices = {}
            group_phy_index = {}

        groups = yield poemib.get_groups_table()
        self._process_groups(groups, group_phy_index)

        ports = yield poemib.get_ports_table()
        self._process_ports(ports, port_ifindices)
        self._log_invalid_portgroups()

    def _is_cisco(self):
        return (
            self.netbox.type
            and self.netbox.type.get_enterprise_id() == VENDOR_ID_CISCOSYSTEMS
        )

    @inlineCallbacks
    def _map_cisco_power_ports_to_ifindex(self):
        """Uses the Cisco proprietary CISCO-POWER-ETHERNET-EXT-MIB to map the group/port
        index pairs used exclusively in PORT-ETHERNET-MIB to an actual ifIndex, that
        most other MIBs (and NAV's Interface model) uses for identification of
        interfaces/ports.

        POWER-ETHERNET-MIB provides only a very vague identification of power-enabled
        ports. These identifiers are not universally and consistently mappable to an
        ifIndex, for example. A more conclusive mapping to interfaces may be provided
        on a vendor-by-vendor basis. The only supported vendor for mapping in this
        codebase so far is Cisco.

        Cisco's mapping is indirect via the ENTITY-MIB - each entry from the power
        ethernet tables is mapped to a physical port in ENTITY-MIB::entPhysicalTable
        via its entPhysicalIndex. This table, in turn, can map physical ports to
        interface indexes from the IF-MIB::ifTable.
        """
        cisco_mib = CiscoPowerEthernetExtMib(self.agent)
        port_phy_index = yield cisco_mib.retrieve_column("cpeExtPsePortEntPhyIndex")
        group_phy_index = yield cisco_mib.retrieve_column("cpeExtMainPseEntPhyIndex")
        entity_mib = EntityMib(self.agent)
        alias_mapping = yield entity_mib.get_alias_mapping()
        port_ifindices = self._resolve_ifindex(port_phy_index, alias_mapping)
        returnValue((group_phy_index, port_ifindices))

    def _process_groups(self, groups, phy_indices):
        netbox = self.containers.factory(None, shadows.Netbox)
        for index, row in groups.items():
            self._update_group(netbox, index, row, phy_indices.get(index))

    def _update_group(self, netbox, index, row, phy_index):
        index = index[0]
        group = self.containers.factory(index, shadows.POEGroup)
        group.netbox = self.netbox
        group.index = index
        group.status = row['pethMainPseOperStatus']
        group.power = row['pethMainPsePower']
        group.phy_index = phy_index

    def _process_ports(self, ports, ifindices):
        netbox = self.containers.factory(None, shadows.Netbox)
        for index, row in ports.items():
            self._update_port(netbox, index, row, ifindices.get(index))

    def _update_port(self, netbox, index, row, ifindex):
        grpindex, portindex = index
        poegroup = self.containers.get(grpindex, shadows.POEGroup)
        if not poegroup:
            self.invalid_groups[grpindex].append(portindex)
            return
        port = self.containers.factory((grpindex, portindex), shadows.POEPort)
        port.netbox = self.netbox
        port.index = portindex
        port.poegroup = poegroup
        port.admin_enable = SNMP_TRUTH_VALUES.get(row['pethPsePortAdminEnable'], False)
        port.detection_status = row['pethPsePortDetectionStatus']
        port.priority = row['pethPsePortPowerPriority']
        port.classification = row['pethPsePortPowerClassifications']
        vendor = self.netbox.type.vendor.id if self.netbox.type else ''
        if not ifindex and vendor == 'hp':
            ifindex = portindex
        if ifindex:
            port.interface = self.containers.factory(ifindex, shadows.Interface)
            port.interface.netbox = netbox
            port.interface.ifindex = ifindex

    def _resolve_ifindex(self, phy_indices, alias_mapping):
        result = {}
        for portindex, phy_index in phy_indices.items():
            if phy_index in alias_mapping:
                ifindices = alias_mapping[phy_index]
                if len(ifindices) != 1:
                    self._logger.warning(
                        "Found unexpected number of ifindices for phy_index %s",
                        phy_index,
                    )
                    continue
                result[portindex] = ifindices[0]
        return result

    def _log_invalid_portgroups(self):
        if not self.invalid_groups:
            return

        valid_groups = (
            list(self.containers[shadows.POEGroup].keys())
            if shadows.POEGroup in self.containers
            else []
        )

        for group in self.invalid_groups:
            self.invalid_groups[group].sort()
            self._logger.info(
                "ignoring PoE ports in invalid PoE groups: group=%s ports=%s",
                group,
                self.invalid_groups[group],
            )
        self._logger.info("Valid PoE groups for this device are: %s", valid_groups)<|MERGE_RESOLUTION|>--- conflicted
+++ resolved
@@ -45,21 +45,10 @@
 
         poemib = PowerEthernetMib(self.agent)
         if self._is_cisco():
-<<<<<<< HEAD
-            cisco_mib = CiscoPowerEthernetExtMib(self.agent)
-            port_phy_index = yield cisco_mib.retrieve_column("cpeExtPsePortEntPhyIndex")
-            group_phy_index = yield cisco_mib.retrieve_column(
-                "cpeExtMainPseEntPhyIndex"
-            )
-            entity_mib = EntityMib(self.agent)
-            alias_mapping = yield entity_mib.get_alias_mapping()
-            port_ifindices = self._resolve_ifindex(port_phy_index, alias_mapping)
-=======
             (
                 group_phy_index,
                 port_ifindices,
             ) = yield self._map_cisco_power_ports_to_ifindex()
->>>>>>> e0f37962
         else:
             port_ifindices = {}
             group_phy_index = {}
