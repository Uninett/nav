# -*- coding: utf-8 -*-
#
# Copyright (C) 2009-2011 UNINETT AS
#
# This file is part of Network Administration Visualized (NAV).
#
# NAV is free software: you can redistribute it and/or modify it under
# the terms of the GNU General Public License version 2 as published by
# the Free Software Foundation.
#
# This program is distributed in the hope that it will be useful, but WITHOUT
# ANY WARRANTY; without even the implied warranty of MERCHANTABILITY or
# FITNESS FOR A PARTICULAR PURPOSE. See the GNU General Public License for
# more details.  You should have received a copy of the GNU General Public
# License along with NAV. If not, see <http://www.gnu.org/licenses/>.
#
"""Shadow model classes.

This module defines Shadow classes for use in ipdevpoll's storage system.  A
Shadow object will mimic a Django model object, but will not be a "live
object", in the sense that access to member attributes will not result in
database I/O.

"""
import datetime
import IPy

from django.db.models import Q

<<<<<<< HEAD
from nav.models import manage, oid
from nav.models.event import EventQueue as Event, EventQueueVar as EventVar
=======
from nav.models import manage
from nav.models import oid
from nav.models.event import EventQueue as Event
>>>>>>> d66a87fa

from .storage import Shadow
from . import descrparsers
from . import utils
from nav.ipdevpoll import db

# Shadow classes.  Not all of these will be used to store data, but
# may be used to retrieve and cache existing database records.

# Shadow classes usually don't need docstrings - these can be found in the
# Django models being shadowed:
# pylint: disable=C0111

class Netbox(Shadow):
    __shadowclass__ = manage.Netbox
    __lookups__ = ['sysname', 'ip']

    def prepare(self, containers):
        """Attempts to solve serial number conflicts before savetime.

        Specifically, if another Netbox in the database is registered with the
        same serial number as this one, we empty this one's serial number to
        avoid db integrity conflicts.

        """
        if self.device and self.device.serial:
            try:
                other = manage.Netbox.objects.get(
                    device__serial=self.device.serial)
            except manage.Netbox.DoesNotExist:
                pass
            else:
                if other.id != self.id:
                    self._logger.warning(
                        "Serial number conflict, attempting peaceful "
                        "resolution (%s): "
                        "%s [%s] (id: %s) <-> %s [%s] (id: %s)",
                        self.device.serial, 
                        self.sysname, self.ip, self.id,
                        other.sysname, other.ip, other.id)
                    self.device.serial = None

    @classmethod
    @db.commit_on_success
    def cleanup_replaced_netbox(cls, netbox_id, new_type):
        """Removes basic inventory knowledge for a netbox.

        When a netbox has changed type (sysObjectID), this can be called to set
        its new type, delete its modules and interfaces, and reset its
        up_to_date status.

        Arguments:

            netbox_id -- Netbox primary key integer.
            new_type -- A NetboxType shadow container representing the new
                        type.

        """
        type_ = new_type.convert_to_model()
        if type_:
            type_.save()

        netbox = manage.Netbox.objects.get(id=netbox_id)
        cls._logger.warn("Removing stored inventory info for %s",
                         netbox.sysname)
        netbox.type = type_
        netbox.up_to_date = False

        new_device = manage.Device()
        new_device.save()
        netbox.device = new_device

        netbox.save()

        netbox.module_set.all().delete()
        netbox.interface_set.all().delete()


class NetboxType(Shadow):
    __shadowclass__ = manage.NetboxType
    __lookups__ = ['sysobjectid']

    def get_enterprise_id(self):
        """Returns the type's enterprise ID as an integer.

        The type's sysobjectid should always start with
        SNMPv2-SMI::enterprises (1.3.6.1.4.1).  The next OID element will be
        an enterprise ID, while the remaining elements will describe the type
        specific to the vendor.

        """
        prefix = u"1.3.6.1.4.1."
        if self.sysobjectid.startswith(prefix):
            specific = self.sysobjectid[len(prefix):]
            enterprise = specific.split('.')[0]
            return long(enterprise)
        else:
            raise ValueError("%r is not a valid sysObjectID" % self.sysobjectid)

class NetboxInfo(Shadow):
    __shadowclass__ = manage.NetboxInfo
    __lookups__ = [('netbox', 'key', 'variable')]

class Vendor(Shadow):
    __shadowclass__ = manage.Vendor

# pylint is unable to see which members are created dynamically by metaclass:
# pylint: disable=E0203,W0201
class Module(Shadow):
    __shadowclass__ = manage.Module
    __lookups__ = [('netbox', 'device'), ('netbox', 'name')]

    def prepare(self, containers):
        self._fix_binary_garbage()
        self._fix_missing_name()
        self._resolve_duplicate_serials()
        self._resolve_duplicate_names()

    def _fix_binary_garbage(self):
        """Fixes string attributes that appear as binary garbage."""

        if utils.is_invalid_utf8(self.model):
            self._logger.warn("Invalid value for model: %r", self.model)
            self.model = repr(self.model)

    def _fix_missing_name(self):
        if not self.name and self.device and self.device.serial:
            self.name = "S/N %s" % self.device.serial

    def _resolve_duplicate_serials(self):
        """Attempts to solve serial number conflicts before savetime.

        Specifically, if another Module in the database is registered with the
        same serial number as this one, we attach an empty device to the other
        module.

        """
        if not self.device or not self.device.serial:
            return

        myself = self.get_existing_model()
        try:
            other = manage.Module.objects.get(
                device__serial=self.device.serial)
        except manage.Module.DoesNotExist:
            return

        if other != myself:
            myself = myself or self
            self._logger.warning(
                "Serial number conflict, attempting peaceful resolution (%s): "
                "I am %r (%s) at %s (id: %s) <-> "
                "other is %r (%s) at %s (id: %s)",
                self.device.serial,
                self.name, self.description, myself.netbox.sysname, myself.id,
                other.name, other.description, other.netbox.sysname, other.id)
            new_device = manage.Device()
            new_device.save()
            other.device = new_device
            other.save()

    def _resolve_duplicate_names(self):
        """Attempts to solve module naming conflicts inside the same chassis.

        If two modules physically switch slots in a chassis, they will be
        recognized by their serial numbers, but their names will likely be
        swapped.

        Module names must be unique within a chassis, so if another module on
        this netbox has the same name as us, we need to do something about the
        other module's name before our own to avoid a database integrity
        error.

        """
        other = self._find_name_duplicates()
        if other:
            self._logger.warning(
                "modules appear to have been swapped inside same chassis (%s): "
                "%s (%s) <-> %s (%s)",
                other.netbox.sysname,
                self.name, self.device.serial,
                other.name, other.device.serial)

            other.name = u"%s (%s)" % (other.name, other.device.serial)
            other.save()


    def _find_name_duplicates(self):
        myself_in_db = self.get_existing_model()

        same_name_modules = manage.Module.objects.filter(
            netbox__id = self.netbox.id,
            name = self.name)

        if myself_in_db:
            same_name_modules = same_name_modules.exclude(
                id = myself_in_db.id)

        other = same_name_modules.select_related('device', 'netbox')

        return other[0] if other else None

    @classmethod
    def _make_modulestate_event(cls, django_module):
        event = Event()
        # FIXME: ipdevpoll is not a registered subsystem in the database yet
        event.source_id = 'getDeviceData'
        event.target_id = 'eventEngine'
        event.device = django_module.device
        event.netbox = django_module.netbox
        event.event_type_id = 'moduleState'
        return event

    @classmethod
    def _dispatch_down_event(cls, django_module):
        event = cls._make_modulestate_event(django_module)
        event.state = event.STATE_START
        event.save()

    @classmethod
    def _dispatch_up_event(cls, django_module):
        event = cls._make_modulestate_event(django_module)
        event.state = event.STATE_END
        event.save()

    @classmethod
    def _handle_missing_modules(cls, containers):
        """Handles modules that have gone missing from a device."""
        netbox = containers.get(None, Netbox)
        all_modules = manage.Module.objects.filter(netbox__id = netbox.id)
        modules_up = all_modules.filter(up=manage.Module.UP_UP)
        modules_down = all_modules.filter(up=manage.Module.UP_DOWN)

        collected_modules = containers[Module].values()
        collected_module_pks = [m.id for m in collected_modules if m.id]

        missing_modules = modules_up.exclude(id__in=collected_module_pks)
        reappeared_modules = modules_down.filter(id__in=collected_module_pks)

        if missing_modules:
            shortlist = ", ".join(m.name for m in missing_modules)
            cls._logger.info("%d modules went missing on %s (%s)",
                             netbox.sysname, len(missing_modules), shortlist)
            for module in missing_modules:
                cls._dispatch_down_event(module)

        if reappeared_modules:
            shortlist = ", ".join(m.name for m in reappeared_modules)
            cls._logger.info("%d modules reappeared on %s (%s)",
                             netbox.sysname, len(reappeared_modules),
                             shortlist)
            for module in reappeared_modules:
                cls._dispatch_up_event(module)


    @classmethod
    def cleanup_after_save(cls, containers):
        cls._handle_missing_modules(containers)
        return super(Module, cls).cleanup_after_save(containers)


class Device(Shadow):
    __shadowclass__ = manage.Device
    __lookups__ = ['serial']

    def _fix_binary_garbage(self):
        """Fixes version strings that appear as binary garbage."""

        for attr in ('hardware_version',
                     'software_version',
                     'firmware_version',
                     'serial'):
            value = getattr(self, attr)
            if utils.is_invalid_utf8(value):
                self._logger.warn("Invalid value for %s: %r",
                                  attr, value)
                setattr(self, attr, repr(value))
        self.clear_cached_objects()
        
    def prepare(self, containers):
        self._fix_binary_garbage()

class Interface(Shadow):
    __shadowclass__ = manage.Interface

    @classmethod
    def cleanup_after_save(cls, containers):
        """Cleans up Interface data."""
        cls._mark_missing_interfaces(containers)
        cls._delete_missing_interfaces(containers)
        cls._generate_linkstate_events(containers)
        super(Interface, cls).cleanup_after_save(containers)

    @classmethod
    @db.commit_on_success
    def _mark_missing_interfaces(cls, containers):
        """Marks interfaces in db as gone if they haven't been collected in
        this round.

        This is designed to run in the cleanup_after_save phase, as it needs
        primary keys of the containers to have been found.

        """
        netbox = containers.get(None, Netbox)
        found_interfaces = containers[cls].values()
        timestamp = datetime.datetime.now()

        # start by finding the existing interface's primary keys
        pks = [i.id for i in found_interfaces if i.id]

        # the rest of the interfaces that haven't already been marked as gone,
        # should be marked as such
        missing_interfaces = manage.Interface.objects.filter(
            netbox=netbox.id, gone_since__isnull=True
            ).exclude(pk__in=pks)

        count = missing_interfaces.count()
        if count > 0:
            cls._logger.debug("_mark_missing_interfaces(%s): "
                              "marking %d interfaces as gone",
                              netbox.sysname, count)
        missing_interfaces.update(gone_since=timestamp)

    @classmethod
    @db.commit_on_success
    def _delete_missing_interfaces(cls, containers):
        """Deletes missing interfaces from the database."""
        netbox = containers.get(None, Netbox)
        ifcs = manage.Interface.objects.filter(netbox__id=netbox.id)
        missing_ifcs = ifcs.exclude(gone_since__isnull=True)

        deleteable = set(cls._get_indexless_ifcs_pk(missing_ifcs))
        deleteable.update(cls._get_dead_ifcs_pk(ifcs))

        if deleteable:
            cls._logger.info("(%s) Deleting %d missing interfaces",
                             netbox.sysname, len(deleteable))
            manage.Interface.objects.filter(pk__in=deleteable).delete()

    @staticmethod
    def _get_indexless_ifcs_pk(interfaces):
        indexless = interfaces.filter(ifindex__isnull=True).values('pk')
        return [row['pk'] for row in indexless]

    @staticmethod
    def _get_dead_ifcs_pk(interfaces,
                          grace_period = datetime.timedelta(days=1)):
        """Returns a list of primary keys of dead interfaces.

        An interface is considered dead if has a gone_since timestamp older
        than the grace period and is either not associated with a module or
        associated with a module known to still be up.

        """
        deadline = datetime.datetime.now() - grace_period
        ancient_ifcs = interfaces.filter(gone_since__lt = deadline)
        down_modules = manage.Module.objects.exclude(up='y')
        dead_ifcs = ancient_ifcs.exclude(module__in = down_modules)
        return [row['pk'] for row in dead_ifcs.values('pk')]

    @classmethod
    @db.commit_on_success
    def _generate_linkstate_events(cls, containers):
        changed_ifcs = [ifc for ifc in containers[cls].values()
                        if ifc.is_linkstate_changed()]
        if not changed_ifcs:
            return

        netbox = containers.factory(None, Netbox)
        cls._logger.debug("(%s) link state changed for: %s",
                          netbox.sysname,
                          ', '.join(ifc.ifname for ifc in changed_ifcs))

        linkstate_filter = cls.get_linkstate_filter()
        eventful_ifcs = [ifc for ifc in changed_ifcs
                         if ifc.matches_filter(linkstate_filter)]
        if eventful_ifcs:
            cls._logger.debug("(%s) posting linkState events for %r: %s",
                              netbox.sysname, linkstate_filter,
                              ', '.join(ifc.ifname for ifc in eventful_ifcs))

        for ifc in eventful_ifcs:
            ifc.post_linkstate_event()

    def is_linkstate_changed(self):
        return (hasattr(self, 'ifoperstatus_change')
                and bool(self.ifoperstatus_change))

    @classmethod
    def get_linkstate_filter(cls):
        from nav.ipdevpoll.config import ipdevpoll_conf as conf
        default = 'topology'
        link_filter = (conf.get('linkstate', 'filter')
                       if conf.has_option('linkstate', 'filter')
                       else default)

        if link_filter not in ('any', 'topology'):
            cls._logger.warning("configured linkstate filter is invalid: %r"
                                " (using %r as default)", link_filter, default)
            return default
        else:
            return link_filter

    def matches_filter(self, linkstate_filter):
        django_ifc = self._cached_converted_model
        if linkstate_filter == 'topology' and django_ifc.to_netbox:
            return True
        elif linkstate_filter == 'any':
            return True
        else:
            return False

    def post_linkstate_event(self):
        if not self.is_linkstate_changed():
            return

        oldstate, newstate = self.ifoperstatus_change
        if newstate == manage.Interface.OPER_DOWN:
            self._make_linkstate_event(True)
        elif newstate == manage.Interface.OPER_UP:
            self._make_linkstate_event(False)

    def _make_linkstate_event(self, start=True):
        django_ifc = self._cached_converted_model
        event = Event()
        event.source_id = 'getDeviceData'
        event.target_id = 'eventEngine'
        event.netbox_id = self.netbox.id
        event.device = django_ifc.netbox.device
        event.subid = self.id
        event.event_type_id = 'linkState'
        event.state = event.STATE_START if start else event.STATE_END
        event.save()

        EventVar(event_queue=event, variable='alerttype',
                 value='linkDown' if start else 'linkUp').save()
        EventVar(event_queue=event, variable='interface',
                 value=self.ifname).save()
        EventVar(event_queue=event, variable='ifalias',
                 value=django_ifc.ifalias or '').save()

    def get_existing_model(self, containers=None):
        """Implements custom logic for finding known interfaces."""
        result = self._lookup_matching_objects(containers)
        if not result:
            return None
        elif len(result) > 1:
            self._logger.debug(
                "get_existing_model: multiple matching objects returned. "
                "query is: %r", result.query.as_sql())
            raise manage.Interface.MultipleObjectsReturned(
                "get_existing_model: "
                "Found multiple matching objects for %r" % self)
        else:
            stored = result[0]
            self.id = stored.id
            self._verify_operstatus_change(stored)
            return stored

    def _lookup_matching_objects(self, containers):
        """Finds existing db objects that match this container.

        ifName is a more important identifier than ifindex, as ifindexes may
        change at any time.  A database migrated from NAV 3.5 may also have a
        lot of weird or duplicate data, due to sloppiness on getDeviceData's
        part.

        """
        query = manage.Interface.objects.filter(netbox__id=self.netbox.id)
        result = None
        if self.ifname:
            result = query.filter(ifname=self.ifname)
        if not result and self.ifdescr:
            # this is only likely on a db recently migrated from NAV 3.5
            result = query.filter(ifname=self.ifdescr,
                                  ifdescr=self.ifdescr)
        if result and len(result) > 1:
            # Multiple ports with same name? damn...
            # also filter for ifindex, maybe we get lucky
            result = result.filter(ifindex=self.ifindex)

        # If none of this voodoo helped, try matching ifindex only
        if not result:
            result = query.filter(ifindex=self.ifindex)

        return result

    def _verify_operstatus_change(self, stored):
        if self.ifoperstatus != stored.ifoperstatus:
            self.ifoperstatus_change = (stored.ifoperstatus, self.ifoperstatus)
        else:
            self.ifoperstatus_change = None


    @classmethod
    def prepare_for_save(cls, containers):
        super(Interface, cls).prepare_for_save(containers)
        cls._resolve_changed_ifindexes(containers)

    @classmethod
    def _resolve_changed_ifindexes(cls, containers):
        """Resolves conflicts that arise from changed ifindexes.

        The db model will not allow duplicate ifindex, so any ifindex
        that appears to have changed on the device must be nulled out
        in the database before we start updating Interfaces.

        """
        netbox = containers.get(None, Netbox)
        found_existing_map = (
            (interface, interface.get_existing_model(containers))
            for interface in containers[Interface].values())

        changed_ifindexes = [(new.ifindex, old.ifindex)
                             for new, old in found_existing_map
                             if old and new.ifindex != old.ifindex]
        if not changed_ifindexes:
            return

        cls._logger.info("%s changed ifindex mappings (new/old): %r",
                         netbox.sysname, changed_ifindexes)

        my_interfaces = manage.Interface.objects.filter(netbox__id=netbox.id)
        changed_interfaces = my_interfaces.filter(
            ifindex__in=[new for new, old in changed_ifindexes])
        changed_interfaces.update(ifindex=None)

    def prepare(self, containers):
        self._set_netbox_if_unset(containers)
        self._set_ifindex_if_unset(containers)

    def _set_netbox_if_unset(self, containers):
        """Sets this Interface's netbox reference if unset by plugins."""
        if self.netbox is None:
            self.netbox = containers.get(None, Netbox)

    def _set_ifindex_if_unset(self, containers):
        """Sets this Interface's ifindex value if unset by plugins."""
        if self.ifindex is None:
            interfaces = dict((v, k) for k, v in containers[Interface].items())
            if self in interfaces:
                self.ifindex = interfaces[self]


class Location(Shadow):
    __shadowclass__ = manage.Location

class Room(Shadow):
    __shadowclass__ = manage.Room

class Category(Shadow):
    __shadowclass__ = manage.Category

class Organization(Shadow):
    __shadowclass__ = manage.Organization

class Usage(Shadow):
    __shadowclass__ = manage.Usage

class Vlan(Shadow):
    __shadowclass__ = manage.Vlan

    def _get_my_prefixes(self, containers):
        """Get a list of Prefix shadow objects that point to this Vlan."""
        if Prefix in containers:
            all_prefixes = containers[Prefix].values()
            my_prefixes = [prefix for prefix in all_prefixes
                           if prefix.vlan is self]
            return my_prefixes
        else:
            return []

    def _get_vlan_from_my_prefixes(self, containers):
        """Find and return an existing vlan any shadow prefix object pointing
        to this Vlan.

        """
        my_prefixes = self._get_my_prefixes(containers)
        for prefix in my_prefixes:
            live_prefix = prefix.get_existing_model()
            if live_prefix and live_prefix.vlan_id:
                # We just care about the first associated prefix we found
                self._logger.debug(
                    "_get_vlan_from_my_prefixes: selected prefix "
                    "%s for possible vlan match for %r (%s), "
                    "pre-existing is %r",
                    live_prefix.net_address, self, id(self),
                    live_prefix.vlan)
                return live_prefix.vlan

    def get_existing_model(self, containers=None):
        """Finds pre-existing Vlan object using custom logic.

        This is complicated because of the relationship between Prefix and
        Vlan, and the fact that multiple vlans with the same vlan number may
        exist, and even Vlan entries without a number.

        If we have a known netident and find an existing record with the same
        vlan value (either a number or NULL) and netident, they are considered
        the same.

        Otherwise, we consider the prefixes that are associated with this vlan.
        If these prefixes already exist in the database, they are likely
        connected to the existing vlan object that we should update.

        If all else fails, a new record is created.

        """
        # Only lookup if primary key isn't already set.
        if self.id:
            return super(Vlan, self).get_existing_model(containers)

        if self.net_ident:
            vlans = manage.Vlan.objects.filter(vlan=self.vlan,
                                               net_ident=self.net_ident)
            if vlans:
                self._logger.debug(
                    "get_existing_model: %d matches found for "
                    "vlan+net_ident: %r",
                    len(vlans), self)
                return vlans[0]

        vlan = self._get_vlan_from_my_prefixes(containers)
        if vlan:
            # Only claim to be the same Vlan object if the vlan number is the
            # same, or the pre-existing object has no Vlan number.
            if vlan.vlan is None or vlan.vlan == self.vlan:
                return vlan

    def _log_if_multiple_prefixes(self, prefix_containers):
        if len(prefix_containers) > 1:
            self._logger.debug("multiple prefixes for %r: %r",
                self, [p.net_address for p in prefix_containers])


    def _guesstimate_net_type(self, containers):
        """Guesstimates a net type for this VLAN, based on its prefixes.

        Various algorithms may be used (and the database may be queried).

        Returns:

          A NetType storage container, suitable for assignment to
          Vlan.net_type.

        """
        prefix_containers = self._get_my_prefixes(containers)
        self._log_if_multiple_prefixes(prefix_containers)
        # ATM we only look at the first prefix we can find.
        if prefix_containers:
            prefix = IPy.IP(prefix_containers[0].net_address)
        else:
            return NetType.get('unknown')

        netbox = containers.get(None, Netbox)
        net_type = 'lan'
        router_count = self._get_router_count_for_prefix(prefix, netbox.id)

        if prefix.version() == 6 and prefix.prefixlen() == 128:
            net_type = 'loopback'
        elif prefix.version() == 4:
            if prefix.prefixlen() == 32:
                net_type = 'loopback'
            elif prefix.prefixlen() == 30:
                net_type = router_count == 1 and 'elink' or 'link'
        if router_count > 2:
            net_type = 'core'
        elif router_count == 2:
            net_type = 'link'

        return NetType.get(net_type)

    @staticmethod
    def _get_router_count_for_prefix(net_address, include_netboxid=None):
        """Returns the number of routers attached to a prefix.

        :param net_address: a prefix network address
        :param include_netboxid: count the netbox with this id as a router for
                                 the prefix, no matter what the db might say
                                 about it.
        :returns: an integer count of routers for `net_address`

        """
        address_filter = Q(interface__gwportprefix__prefix__net_address=
                           str(net_address))
        if include_netboxid:
            address_filter = address_filter | Q(id=include_netboxid)

        router_count = manage.Netbox.objects.filter(
            address_filter,
            category__id__in=('GW', 'GSW')
            )
        return router_count.distinct().count()

    def prepare(self, containers):
        """Prepares this VLAN object for saving.

        The data stored in a VLAN object consists much of what can be found
        from other objects, such as interfaces and prefixes, so the logic in
        here can becore rather involved.

        """
        if not self.net_type or self.net_type.id == 'unknown':
            net_type = self._guesstimate_net_type(containers)
            if net_type:
                self.net_type = net_type

class Prefix(Shadow):
    __shadowclass__ = manage.Prefix
    __lookups__ = [('net_address', 'vlan'), 'net_address']


class GwPortPrefix(Shadow):
    __shadowclass__ = manage.GwPortPrefix
    __lookups__ = ['gw_ip']

    @classmethod
    def cleanup_after_save(cls, containers):
        cls._delete_missing_addresses(containers)

    @classmethod
    @db.autocommit
    def _delete_missing_addresses(cls, containers):
        missing_addresses = cls._get_missing_addresses(containers)
        gwips = [row['gw_ip'] for row in missing_addresses.values('gw_ip')]
        if len(gwips) < 1:
            return

        netbox = containers.get(None, Netbox).get_existing_model()
        cls._logger.info("deleting %d missing addresses from %s: %s",
                         len(gwips), netbox.sysname, ", ".join(gwips))

        missing_addresses.delete()

    @classmethod
    @db.autocommit
    def _get_missing_addresses(cls, containers):
        found_addresses = [g.gw_ip
                           for g in containers[cls].values()]
        netbox = containers.get(None, Netbox).get_existing_model()
        missing_addresses = manage.GwPortPrefix.objects.filter(
            interface__netbox=netbox).exclude(
            gw_ip__in=found_addresses)
        return missing_addresses

    def _parse_description(self, containers):
        """Parses router port descriptions to find a suitable Organization,
        netident, usageid and description for this vlan.

        """
        if not self._are_description_variables_present():
            return

        data = self._parse_description_with_all_parsers()
        if not data:
            self._logger.debug("ifalias did not match any known router port "
                               "description conventions: %s",
                               self.interface.ifalias)
            self.prefix.vlan.netident = self.interface.ifalias
            return

        self._update_with_parsed_description_data(data, containers)

    def _are_description_variables_present(self):
        return self.interface and \
            self.interface.netbox and \
            self.interface.ifalias and \
            self.prefix and \
            self.prefix.vlan

    def _parse_description_with_all_parsers(self):
        for parse in (descrparsers.parse_ntnu_convention,
                      descrparsers.parse_uninett_convention):
            data = parse(self.interface.netbox.sysname, self.interface.ifalias)
            if data:
                return data

    def _update_with_parsed_description_data(self, data, containers):
        vlan = self.prefix.vlan
        if data.get('net_type', None):
            vlan.net_type = NetType.get(data['net_type'].lower())
        if data.get('netident', None):
            vlan.net_ident = data['netident']
        if data.get('usage', None):
            vlan.usage = containers.factory(data['usage'], Usage)
            vlan.usage.id = data['usage']
        if data.get('comment', None):
            vlan.description = data['comment']
        if data.get('org', None):
            vlan.organization = containers.factory(data['org'], Organization)
            vlan.organization.id = data['org']

    def prepare(self, containers):
        self._parse_description(containers)

class NetType(Shadow):
    __shadowclass__ = manage.NetType

    @classmethod
    def get(cls, net_type_id):
        """Creates a NetType container for the given net_type id."""
        ntype = cls()
        ntype.id = net_type_id
        return ntype


class SwPortVlan(Shadow):
    __shadowclass__ = manage.SwPortVlan

class Arp(Shadow):
    __shadowclass__ = manage.Arp

    def save(self, containers):
        if not self.id:
            return super(Arp, self).save(containers)

        attrs = dict((attr, getattr(self, attr))
                     for attr in self.get_touched()
                     if attr != 'id')
        if attrs:
            myself = manage.Arp.objects.filter(id=self.id)
            myself.update(**attrs)

class Cam(Shadow):
    __shadowclass__ = manage.Cam
    __lookups__ = [('netbox', 'ifindex', 'mac', 'miss_count')]

class SwPortAllowedVlan(Shadow):
    __shadowclass__ = manage.SwPortAllowedVlan
    __lookups__ = ['interface']

class SnmpOid(Shadow):
    __shadowclass__ = oid.SnmpOid
    __lookups__ = ['oidkey']

class NetboxSnmpOid(Shadow):
    __shadowclass__ = oid.NetboxSnmpOid

class Sensor(Shadow):
    __shadowclass__ = manage.Sensor
    __lookups__ = [('netbox', 'internal_name', 'mib')]

    @classmethod
    def cleanup_after_save(cls, containers):
        cls._delete_missing_sensors(containers)
        
    @classmethod
    @db.autocommit
    def _delete_missing_sensors(cls, containers):
        missing_sensors = cls._get_missing_sensors(containers)
        sensor_names = [row['internal_name']
                            for row in missing_sensors.values('internal_name')]
        if len(missing_sensors) < 1:
            return
        netbox = containers.get(None, Netbox)
        cls._logger.debug('Deleting %d missing sensors from %s: %s',
                          len(sensor_names), netbox.sysname,
                          ", ".join(sensor_names))
        missing_sensors.delete()

    @classmethod
    @db.autocommit
    def _get_missing_sensors(cls, containers):
        found_sensor_pks = [sensor.id for sensor in containers[cls].values()]
        netbox = containers.get(None, Netbox)
        missing_sensors = manage.Sensor.objects.filter(
            netbox=netbox.id).exclude(pk__in=found_sensor_pks)
        return missing_sensors
        
class PowerSupplyOrFan(Shadow):
    __shadowclass__ = manage.PowerSupplyOrFan
    __lookups__ = [('netbox', 'name')]
<|MERGE_RESOLUTION|>--- conflicted
+++ resolved
@@ -27,14 +27,8 @@
 
 from django.db.models import Q
 
-<<<<<<< HEAD
 from nav.models import manage, oid
 from nav.models.event import EventQueue as Event, EventQueueVar as EventVar
-=======
-from nav.models import manage
-from nav.models import oid
-from nav.models.event import EventQueue as Event
->>>>>>> d66a87fa
 
 from .storage import Shadow
 from . import descrparsers
