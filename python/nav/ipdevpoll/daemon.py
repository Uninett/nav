--- conflicted
+++ resolved
@@ -50,9 +50,14 @@
     def __call__(self, parser, namespace, values, option_string=None):
         if not values:
             parser.error("%s argument must be non-empty" % option_string)
-        matches = manage.Netbox.objects.filter(
-            Q(sysname__startswith=values) | Q(ip=values)
-        ).select_related('type', 'type__vendor').order_by('sysname')
+
+        search_base = manage.Netbox.objects.select_related(
+            'type', 'type__vendor').order_by('sysname')
+        if is_valid_ip(values, use_socket_lib=True):
+            matches = search_base.filter(ip=values)
+        else:
+            matches = search_base.filter(sysname__startswith=values)
+
         if len(matches) == 1:
             namespace.netbox = matches[0]
             namespace.foreground = True
@@ -376,34 +381,6 @@
         print('\n'.join(sorted(plugins.plugin_registry.keys())))
         sys.exit()
 
-<<<<<<< HEAD
-=======
-    @staticmethod
-    def _find_netbox(_option, opt, value, parser):
-        if not value:
-            parser.error("%s argument must be non-empty" % opt)
-
-        search_base = manage.Netbox.objects.select_related(
-            'type', 'type__vendor').order_by('sysname')
-        if is_valid_ip(value, use_socket_lib=True):
-            matches = search_base.filter(ip=value)
-        else:
-            matches = search_base.filter(sysname__startswith=value)
-
-        if len(matches) == 1:
-            parser.values.netbox = matches[0]
-            parser.values.foreground = True
-            parser.values.logstderr = True
-            return
-        elif len(matches) > 1:
-            print "matched more than one netbox:"
-            print '\n'.join("%s (%s)" % (n.sysname, n.ip) for n in matches)
-        else:
-            print "no netboxes match %r" % value
-
-        sys.exit(1)
-
->>>>>>> 73f9c332
 
 def main():
     """Main execution function"""
