--- conflicted
+++ resolved
@@ -19,11 +19,8 @@
 import pprint
 import logging
 import threading
-<<<<<<< HEAD
-
-=======
 import gc
->>>>>>> 56e34882
+
 from twisted.internet import defer, threads, reactor
 from twisted.internet.error import TimeoutError
 from pynetsnmp.twistedsnmp import snmpprotocol, AgentProxy
@@ -173,11 +170,6 @@
                           self.name, self.netbox.sysname)
 
         def wrap_up_job(result):
-<<<<<<< HEAD
-            self.agent.close()
-            reactor.removeSystemEventTrigger(shutdown_trigger_id)
-=======
->>>>>>> 56e34882
             self._logger.info("Job %s for %s done.", self.name,
                               self.netbox.sysname)
             self._log_timings()
