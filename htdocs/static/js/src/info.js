<<<<<<< HEAD
require(['libs/jquery', 'libs/jquery-ui.min'], function () {
=======
require(['libs/jquery-ui-1.8.21.custom.min'], function () {
>>>>>>> f36e36df

    $(function () {
        $('#searchtabs').tabs().show();
    });

});<|MERGE_RESOLUTION|>--- conflicted
+++ resolved
@@ -1,8 +1,4 @@
-<<<<<<< HEAD
-require(['libs/jquery', 'libs/jquery-ui.min'], function () {
-=======
-require(['libs/jquery-ui-1.8.21.custom.min'], function () {
->>>>>>> f36e36df
+require(['libs/jquery-ui.min'], function () {
 
     $(function () {
         $('#searchtabs').tabs().show();
