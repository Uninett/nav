<<<<<<< HEAD
# for debian build-deps, see the apt-get commands in
# tools/vagrant-provision.sh

psycopg2==2.4.5  # requires libpq to build
Django==1.7.1
IPy==0.81
twisted>=14.0.1,<15
networkx>=1.7,<1.8
xmpppy==0.5.0rc1  # optional, for alerting via Jabber
Pillow==3.0.0
pyrad==1.2
python-ldap==2.4.10  # optional for LDAP authentication, requires libldap (OpenLDAP) to build
sphinx>=1.0
django-crispy-forms==1.3.2
crispy-forms-foundation==0.2.3
django-hstore>=1.2.4,<1.3
feedparser>=5.1.2,<5.2
markdown==2.5.1

# REST framework
django-oauth2-provider>=0.2.6
djangorestframework==2.4.4
django-filter>=0.7,<0.8
iso8601

# dependencies that our dependencies forgot to mention
ipaddr==2.1.11  # req by pynetsnmp

# Our own, patched version of pynetsnmp, until pull request is accepted by upstream.
git+https://github.com/lunkwill42/pynetsnmp
=======
-r requirements/django.txt
-r requirements/base.txt
>>>>>>> fd9c5f79
<|MERGE_RESOLUTION|>--- conflicted
+++ resolved
@@ -1,35 +1,2 @@
-<<<<<<< HEAD
-# for debian build-deps, see the apt-get commands in
-# tools/vagrant-provision.sh
-
-psycopg2==2.4.5  # requires libpq to build
-Django==1.7.1
-IPy==0.81
-twisted>=14.0.1,<15
-networkx>=1.7,<1.8
-xmpppy==0.5.0rc1  # optional, for alerting via Jabber
-Pillow==3.0.0
-pyrad==1.2
-python-ldap==2.4.10  # optional for LDAP authentication, requires libldap (OpenLDAP) to build
-sphinx>=1.0
-django-crispy-forms==1.3.2
-crispy-forms-foundation==0.2.3
-django-hstore>=1.2.4,<1.3
-feedparser>=5.1.2,<5.2
-markdown==2.5.1
-
-# REST framework
-django-oauth2-provider>=0.2.6
-djangorestframework==2.4.4
-django-filter>=0.7,<0.8
-iso8601
-
-# dependencies that our dependencies forgot to mention
-ipaddr==2.1.11  # req by pynetsnmp
-
-# Our own, patched version of pynetsnmp, until pull request is accepted by upstream.
-git+https://github.com/lunkwill42/pynetsnmp
-=======
 -r requirements/django.txt
--r requirements/base.txt
->>>>>>> fd9c5f79
+-r requirements/base.txt